[package]
name = "neqo-http3"
authors.workspace = true
homepage.workspace = true
repository.workspace = true
version.workspace = true
edition.workspace = true
rust-version.workspace = true
license.workspace = true
description.workspace = true
keywords.workspace = true
categories.workspace = true
readme.workspace = true

[lints]
workspace = true

[dependencies]
enumset = { workspace = true }
log = { workspace = true }
neqo-common = { path = "./../neqo-common" }
neqo-crypto = { path = "./../neqo-crypto" }
neqo-qpack = { path = "./../neqo-qpack" }
neqo-transport = { path = "./../neqo-transport" }
qlog = { workspace = true }
sfv = { version = "0.9", default-features = false }
strum = { workspace = true}
url = { workspace = true }

[dev-dependencies]
<<<<<<< HEAD
criterion = { version = "0.5", default-features = false, features = ["rayon", "cargo_bench_support"]}
=======
criterion = { version = "0.6", default-features = false, features = ["cargo_bench_support"] }
>>>>>>> 789b70cd
neqo-http3 = { path = ".", features = ["draft-29"] }
neqo-transport = { path = "./../neqo-transport", features = ["draft-29"] }
test-fixture = { path = "../test-fixture" }

[features]
bench = ["neqo-common/bench", "neqo-crypto/bench", "neqo-qpack/bench", "neqo-transport/bench"]
disable-encryption = ["neqo-transport/disable-encryption", "neqo-crypto/disable-encryption"]
draft-29 = []

[package.metadata.cargo-machete]
ignored = ["log"]

[lib]
# See https://github.com/bheisler/criterion.rs/blob/master/book/src/faq.md#cargo-bench-gives-unrecognized-option-errors-for-valid-command-line-options
bench = false

[[bench]]
name = "streams"
harness = false
required-features = ["bench"]<|MERGE_RESOLUTION|>--- conflicted
+++ resolved
@@ -28,11 +28,7 @@
 url = { workspace = true }
 
 [dev-dependencies]
-<<<<<<< HEAD
-criterion = { version = "0.5", default-features = false, features = ["rayon", "cargo_bench_support"]}
-=======
 criterion = { version = "0.6", default-features = false, features = ["cargo_bench_support"] }
->>>>>>> 789b70cd
 neqo-http3 = { path = ".", features = ["draft-29"] }
 neqo-transport = { path = "./../neqo-transport", features = ["draft-29"] }
 test-fixture = { path = "../test-fixture" }
