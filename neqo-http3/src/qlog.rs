// Licensed under the Apache License, Version 2.0 <LICENSE-APACHE or
// http://www.apache.org/licenses/LICENSE-2.0> or the MIT license
// <LICENSE-MIT or http://opensource.org/licenses/MIT>, at your
// option. This file may not be copied, modified, or distributed
// except according to those terms.

// Functions that handle capturing QLOG traces.

use std::time::Instant;

use neqo_common::qlog::Qlog;
use neqo_transport::StreamId;
#[cfg(feature = "qlog")]
use qlog::events::{DataRecipient, EventData};

<<<<<<< HEAD
/// # Panics
///
/// If values don't fit in QLOG types.
#[cfg_attr(
    not(feature = "qlog"),
    expect(
        unused_variables,
        clippy::missing_const_for_fn,
        reason = "Only used with qlog."
    )
)]
pub fn h3_data_moved_up(qlog: &Qlog, stream_id: StreamId, amount: usize, now: Instant) {
    #[cfg(feature = "qlog")]
=======
pub fn h3_data_moved_up(qlog: &Qlog, stream_id: StreamId, amount: usize, now: Instant) {
>>>>>>> 3a429ef8
    qlog.add_event_data_with_instant(
        || {
            let ev_data = EventData::DataMoved(qlog::events::quic::DataMoved {
                stream_id: Some(stream_id.as_u64()),
                offset: None,
                length: Some(u64::try_from(amount).expect("usize fits in u64")),
                from: Some(DataRecipient::Transport),
                to: Some(DataRecipient::Application),
                raw: None,
            });

            Some(ev_data)
        },
        now,
    );
}

<<<<<<< HEAD
/// # Panics
///
/// If values don't fit in QLOG types.
#[cfg_attr(
    not(feature = "qlog"),
    expect(
        unused_variables,
        clippy::missing_const_for_fn,
        reason = "Only used with qlog."
    )
)]
pub fn h3_data_moved_down(qlog: &Qlog, stream_id: StreamId, amount: usize, now: Instant) {
    #[cfg(feature = "qlog")]
=======
pub fn h3_data_moved_down(qlog: &Qlog, stream_id: StreamId, amount: usize, now: Instant) {
>>>>>>> 3a429ef8
    qlog.add_event_data_with_instant(
        || {
            let ev_data = EventData::DataMoved(qlog::events::quic::DataMoved {
                stream_id: Some(stream_id.as_u64()),
                offset: None,
                length: Some(u64::try_from(amount).expect("usize fits in u64")),
                from: Some(DataRecipient::Application),
                to: Some(DataRecipient::Transport),
                raw: None,
            });

            Some(ev_data)
        },
        now,
    );
}<|MERGE_RESOLUTION|>--- conflicted
+++ resolved
@@ -13,23 +13,7 @@
 #[cfg(feature = "qlog")]
 use qlog::events::{DataRecipient, EventData};
 
-<<<<<<< HEAD
-/// # Panics
-///
-/// If values don't fit in QLOG types.
-#[cfg_attr(
-    not(feature = "qlog"),
-    expect(
-        unused_variables,
-        clippy::missing_const_for_fn,
-        reason = "Only used with qlog."
-    )
-)]
 pub fn h3_data_moved_up(qlog: &Qlog, stream_id: StreamId, amount: usize, now: Instant) {
-    #[cfg(feature = "qlog")]
-=======
-pub fn h3_data_moved_up(qlog: &Qlog, stream_id: StreamId, amount: usize, now: Instant) {
->>>>>>> 3a429ef8
     qlog.add_event_data_with_instant(
         || {
             let ev_data = EventData::DataMoved(qlog::events::quic::DataMoved {
@@ -47,23 +31,7 @@
     );
 }
 
-<<<<<<< HEAD
-/// # Panics
-///
-/// If values don't fit in QLOG types.
-#[cfg_attr(
-    not(feature = "qlog"),
-    expect(
-        unused_variables,
-        clippy::missing_const_for_fn,
-        reason = "Only used with qlog."
-    )
-)]
 pub fn h3_data_moved_down(qlog: &Qlog, stream_id: StreamId, amount: usize, now: Instant) {
-    #[cfg(feature = "qlog")]
-=======
-pub fn h3_data_moved_down(qlog: &Qlog, stream_id: StreamId, amount: usize, now: Instant) {
->>>>>>> 3a429ef8
     qlog.add_event_data_with_instant(
         || {
             let ev_data = EventData::DataMoved(qlog::events::quic::DataMoved {
