// Licensed under the Apache License, Version 2.0 <LICENSE-APACHE or
// http://www.apache.org/licenses/LICENSE-2.0> or the MIT license
// <LICENSE-MIT or http://opensource.org/licenses/MIT>, at your
// option. This file may not be copied, modified, or distributed
// except according to those terms.

use crate::hframe::{HFrame, HFrameReader, HSettingType, H3_FRAME_TYPE_DATA};
use crate::request_stream_client::RequestStreamClient;
use crate::request_stream_server::RequestStreamServer;
use crate::request_stream_server::{Header, RequestHandler};
use neqo_common::{
    qdebug, qerror, qinfo, qwarn, Datagram, Decoder, Encoder, IncrementalDecoder,
    IncrementalDecoderResult,
};
use neqo_crypto::agent::CertificateInfo;
use neqo_crypto::{PRErrorCode, SecretAgentInfo};
use neqo_qpack::decoder::{QPackDecoder, QPACK_UNI_STREAM_TYPE_DECODER};
use neqo_qpack::encoder::{QPackEncoder, QPACK_UNI_STREAM_TYPE_ENCODER};
use neqo_transport::State;
use neqo_transport::{AppError, CloseError, Connection, ConnectionEvent, Output, Role, StreamType};

use std::cell::RefCell;
use std::collections::{BTreeSet, HashMap};
use std::mem;
use std::rc::Rc;
use std::time::Instant;

use crate::{Error, Res};

const HTTP3_UNI_STREAM_TYPE_CONTROL: u64 = 0x0;
const HTTP3_UNI_STREAM_TYPE_PUSH: u64 = 0x1;

const MAX_HEADER_LIST_SIZE_DEFAULT: u64 = u64::max_value();
const NUM_PLACEHOLDERS_DEFAULT: u64 = 0;

// The local control stream, responsible for encoding frames and sending them
#[derive(Default, Debug)]
struct ControlStreamLocal {
    stream_id: Option<u64>,
    buf: Vec<u8>,
}

impl ControlStreamLocal {
    pub fn send_frame(&mut self, f: HFrame) {
        let mut enc = Encoder::default();
        f.encode(&mut enc);
        self.buf.append(&mut enc.into());
    }
    pub fn send(&mut self, conn: &mut Connection) -> Res<()> {
        if let Some(stream_id) = self.stream_id {
            if !self.buf.is_empty() {
                let sent = conn.stream_send(stream_id, &self.buf[..])?;
                if sent == self.buf.len() {
                    self.buf.clear();
                } else {
                    let b = self.buf.split_off(sent);
                    self.buf = b;
                }
            }
            return Ok(());
        }
        Ok(())
    }
}

// The remote control stream is responsible only for reading frames. The frames are handled by Http3Connection
#[derive(Debug)]
struct ControlStreamRemote {
    stream_id: Option<u64>,
    frame_reader: HFrameReader,
    fin: bool,
}

impl ::std::fmt::Display for ControlStreamRemote {
    fn fmt(&self, f: &mut ::std::fmt::Formatter) -> ::std::fmt::Result {
        write!(f, "Http3 remote control stream {:?}", self.stream_id)
    }
}

impl ControlStreamRemote {
    pub fn new() -> ControlStreamRemote {
        ControlStreamRemote {
            stream_id: None,
            frame_reader: HFrameReader::new(),
            fin: false,
        }
    }

    pub fn add_remote_stream(&mut self, stream_id: u64) -> Res<()> {
        qinfo!([self] "A new control stream {}.", stream_id);
        if self.stream_id.is_some() {
            qdebug!([self] "A control stream already exists");
            return Err(Error::WrongStreamCount);
        }
        self.stream_id = Some(stream_id);
        Ok(())
    }

    pub fn receive_if_this_stream(&mut self, conn: &mut Connection, stream_id: u64) -> Res<bool> {
        if let Some(id) = self.stream_id {
            if id == stream_id {
                self.fin = self.frame_reader.receive(conn, stream_id)?;
                return Ok(true);
            }
        }
        Ok(false)
    }
}

#[derive(Debug)]
struct NewStreamTypeReader {
    reader: IncrementalDecoder,
    fin: bool,
}

impl NewStreamTypeReader {
    pub fn new() -> NewStreamTypeReader {
        NewStreamTypeReader {
            reader: IncrementalDecoder::decode_varint(),
            fin: false,
        }
    }
    pub fn get_type(&mut self, conn: &mut Connection, stream_id: u64) -> Option<u64> {
        // On any error we will only close this stream!
        loop {
            let to_read = self.reader.min_remaining();
            let mut buf = vec![0; to_read];
            match conn.stream_recv(stream_id, &mut buf[..]) {
                Ok((_, true)) => {
                    self.fin = true;
                    break None;
                }
                Ok((0, false)) => {
                    break None;
                }
                Ok((amount, false)) => {
                    let mut dec = Decoder::from(&buf[..amount]);
                    match self.reader.consume(&mut dec) {
                        IncrementalDecoderResult::Uint(v) => {
                            break Some(v);
                        }
                        IncrementalDecoderResult::InProgress => {}
                        _ => {
                            break None;
                        }
                    }
                }
                Err(e) => {
                    qdebug!([conn] "Error reading stream type for stream {}: {:?}", stream_id, e);
                    self.fin = true;
                    break None;
                }
            }
        }
    }
}

#[derive(Debug, PartialEq, PartialOrd, Ord, Eq, Clone)]
pub enum Http3State {
    Initializing,
    Connected,
    GoingAway,
    Closing(CloseError),
    Closed(CloseError),
}

pub struct Http3Connection {
    state: Http3State,
    conn: Connection,
    max_header_list_size: u64,
    num_placeholders: u64,
    control_stream_local: ControlStreamLocal,
    control_stream_remote: ControlStreamRemote,
    new_streams: HashMap<u64, NewStreamTypeReader>,
    qpack_encoder: QPackEncoder,
    qpack_decoder: QPackDecoder,
    settings_received: bool,
    streams_are_readable: BTreeSet<u64>,
    streams_have_data_to_send: BTreeSet<u64>,
    // Client only
    events: Http3Events,
    request_streams_client: HashMap<u64, RequestStreamClient>,
    // Server only
    #[allow(clippy::type_complexity)]
    handler: Option<RequestHandler>,
    request_streams_server: HashMap<u64, RequestStreamServer>,
}

impl ::std::fmt::Display for Http3Connection {
    fn fmt(&self, f: &mut ::std::fmt::Formatter) -> ::std::fmt::Result {
        write!(f, "Http3 connection {:?}", self.role())
    }
}

impl Http3Connection {
    pub fn new(
        c: Connection,
        max_table_size: u32,
        max_blocked_streams: u16,
        handler: Option<RequestHandler>,
    ) -> Http3Connection {
        qinfo!(
            "Create new http connection with max_table_size: {} and max_blocked_streams: {}",
            max_table_size,
            max_blocked_streams
        );
        if max_table_size > (1 << 30) - 1 {
            panic!("Wrong max_table_size");
        }
        Http3Connection {
            state: Http3State::Initializing,
            conn: c,
            max_header_list_size: MAX_HEADER_LIST_SIZE_DEFAULT,
            num_placeholders: NUM_PLACEHOLDERS_DEFAULT,
            control_stream_local: ControlStreamLocal::default(),
            control_stream_remote: ControlStreamRemote::new(),
            qpack_encoder: QPackEncoder::new(true),
            qpack_decoder: QPackDecoder::new(max_table_size, max_blocked_streams),
            new_streams: HashMap::new(),
            request_streams_client: HashMap::new(),
            request_streams_server: HashMap::new(),
            settings_received: false,
            streams_are_readable: BTreeSet::new(),
            streams_have_data_to_send: BTreeSet::new(),
            events: Http3Events::default(),
            handler,
        }
    }

    pub fn tls_info(&self) -> Option<&SecretAgentInfo> {
        self.conn.tls_info()
    }

    /// Get the peer's certificate.
    pub fn peer_certificate(&self) -> Option<CertificateInfo> {
        self.conn.peer_certificate()
    }

    pub fn authenticated(&mut self, error: PRErrorCode, now: Instant) {
        self.conn.authenticated(error, now);
    }

    fn initialize_http3_connection(&mut self) -> Res<()> {
        qdebug!([self] "initialize_http3_connection");
        self.create_control_stream()?;
        self.create_settings();
        self.create_qpack_streams()?;
        Ok(())
    }

    fn create_control_stream(&mut self) -> Res<()> {
        qdebug!([self] "create_control_stream.");
        self.control_stream_local.stream_id = Some(self.conn.stream_create(StreamType::UniDi)?);
        let mut enc = Encoder::default();
        enc.encode_varint(HTTP3_UNI_STREAM_TYPE_CONTROL as u64);
        self.control_stream_local.buf.append(&mut enc.into());
        Ok(())
    }

    fn create_qpack_streams(&mut self) -> Res<()> {
        qdebug!([self] "create_qpack_streams.");
        self.qpack_encoder
            .add_send_stream(self.conn.stream_create(StreamType::UniDi)?);
        self.qpack_decoder
            .add_send_stream(self.conn.stream_create(StreamType::UniDi)?);
        Ok(())
    }

    fn create_settings(&mut self) {
        qdebug!([self] "create_settings.");
        self.control_stream_local.send_frame(HFrame::Settings {
            settings: vec![
                (
                    HSettingType::MaxTableSize,
                    self.qpack_decoder.get_max_table_size().into(),
                ),
                (
                    HSettingType::BlockedStreams,
                    self.qpack_decoder.get_blocked_streams().into(),
                ),
            ],
        });
    }

    // This function takes the provided result and check for an error.
    // An error results in closing the connection.
    fn check_result<T>(&mut self, now: Instant, res: Res<T>) -> bool {
        match &res {
            Err(e) => {
                qinfo!([self] "Connection error: {}.", e);
                self.close(now, e.code(), &format!("{}", e));
                true
            }
            _ => false,
        }
    }

    fn role(&self) -> Role {
        self.conn.role()
    }

    pub fn process(&mut self, dgram: Option<Datagram>, now: Instant) -> Output {
        qdebug!([self] "Process.");
        if let Some(d) = dgram {
            self.process_input(d, now);
        }
        self.process_http3(now);
        self.process_output(now)
    }

    pub fn process_input(&mut self, dgram: Datagram, now: Instant) {
        qdebug!([self] "Process input.");
        self.conn.process_input(dgram, now);
<<<<<<< HEAD
        self.check_state_change(now);
        if self.state == Http3State::Initializing {
            let res = self.check_connection_events();
            let _ = self.check_result(now, res);
        }
=======
>>>>>>> ced7fa5f
    }

    pub fn conn(&mut self) -> &mut Connection {
        &mut self.conn
    }

    pub fn process_http3(&mut self, now: Instant) {
        qdebug!([self] "Process http3 internal.");
        match self.state {
            Http3State::Connected | Http3State::GoingAway => {
                let res = self.check_connection_events();
                if self.check_result(now, res) {
                    return;
                }
                let res = self.process_reading();
                if self.check_result(now, res) {
                    return;
                }
                let res = self.process_sending();
                self.check_result(now, res);
            }
            Http3State::Closed { .. } => {}
            _ => {
                let res = self.check_connection_events();
                let _ = self.check_result(now, res);
            }
        }
    }

    pub fn process_output(&mut self, now: Instant) -> Output {
        qdebug!([self] "Process output.");
        let out = self.conn.process_output(now);
        self.check_state_change(now);
        out
    }

    // If this return an error the connection must be closed.
    fn process_reading(&mut self) -> Res<()> {
        let readable = mem::replace(&mut self.streams_are_readable, BTreeSet::new());
        for stream_id in readable.iter() {
            self.handle_stream_readable(*stream_id)?;
        }
        Ok(())
    }

    fn process_sending(&mut self) -> Res<()> {
        // check if control stream has data to send.
        self.control_stream_local.send(&mut self.conn)?;

        let to_send = mem::replace(&mut self.streams_have_data_to_send, BTreeSet::new());
        if self.role() == Role::Client {
            for stream_id in to_send {
                if let Some(cs) = &mut self.request_streams_client.get_mut(&stream_id) {
                    cs.send(&mut self.conn, &mut self.qpack_encoder)?;
                    if cs.has_data_to_send() {
                        self.streams_have_data_to_send.insert(stream_id);
                    }
                }
            }
        } else {
            for stream_id in to_send {
                let mut remove_stream = false;
                if let Some(cs) = &mut self.request_streams_server.get_mut(&stream_id) {
                    cs.send(&mut self.conn)?;
                    if cs.has_data_to_send() {
                        self.streams_have_data_to_send.insert(stream_id);
                    } else {
                        remove_stream = true;
                    }
                }
                if remove_stream {
                    self.request_streams_server.remove(&stream_id);
                }
            }
        }
        self.qpack_decoder.send(&mut self.conn)?;
        self.qpack_encoder.send(&mut self.conn)?;
        Ok(())
    }

    // Active state means that we still can recv new streams, recv data and send data.
    // This is Connected state and GoingAway (in this state some streams are still active).
    fn state_active(&self) -> bool {
        (self.state == Http3State::Connected) || (self.state == Http3State::GoingAway)
    }

    // If this return an error the connection must be closed.
    fn check_connection_events(&mut self) -> Res<()> {
        qdebug!([self] "check_connection_events");
        let events = self.conn.events();
        for e in events {
            qdebug!([self] "check_connection_events - event {:?}.", e);
            match e {
                ConnectionEvent::NewStream {
                    stream_id,
                    stream_type,
                } => self.handle_new_stream(stream_id, stream_type)?,
                ConnectionEvent::SendStreamWritable { .. } => {
                    assert!(self.state_active());
                }
                ConnectionEvent::RecvStreamReadable { stream_id } => {
                    assert!(self.state_active());
                    self.streams_are_readable.insert(stream_id);
                }
                ConnectionEvent::RecvStreamReset {
                    stream_id,
                    app_error,
                } => self.handle_stream_reset(stream_id, app_error)?,
                ConnectionEvent::SendStreamStopSending {
                    stream_id,
                    app_error,
                } => self.handle_stream_stop_sending(stream_id, app_error)?,
                ConnectionEvent::SendStreamComplete { stream_id } => {
                    self.handle_stream_complete(stream_id)?
                }
                ConnectionEvent::SendStreamCreatable { stream_type } => {
                    self.handle_stream_creatable(stream_type)?
                }
<<<<<<< HEAD
                ConnectionEvent::AuthenticationNeeded => {
                    self.events.borrow_mut().authentication_needed();
                }
                ConnectionEvent::ConnectionClosed { error_code, .. } => {
                    self.handle_connection_closed(error_code)?
=======
                ConnectionEvent::StateChange(state) => {
                    match state {
                        State::Connected => self.handle_connection_connected()?,
                        State::Closing { error, .. } => {
                            self.handle_connection_closing(error.clone().into())?
                        }
                        State::Closed(error) => {
                            self.handle_connection_closed(error.clone().into())?
                        }
                        _ => {}
                    };
>>>>>>> ced7fa5f
                }
                ConnectionEvent::ZeroRttRejected => {
                    // TODO(mt) work out what to do here.
                    // Everything will have to be redone: SETTINGS, qpack streams, and requests.
                }
            }
        }
        Ok(())
    }

    fn handle_new_stream(&mut self, stream_id: u64, stream_type: StreamType) -> Res<()> {
        qdebug!([self] "A new stream: {:?} {}.", stream_type, stream_id);
        assert!(self.state_active());
        match stream_type {
            StreamType::BiDi => match self.role() {
                Role::Server => self.handle_new_client_request(stream_id),
                Role::Client => {
                    qerror!("Client received a new bidirectional stream!");
                    // TODO: passing app error of 0, check if there's a better value
                    self.conn.stream_stop_sending(stream_id, 0)?;
                }
            },
            StreamType::UniDi => {
                let stream_type;
                let fin;
                {
                    let ns = &mut self
                        .new_streams
                        .entry(stream_id)
                        .or_insert_with(NewStreamTypeReader::new);
                    stream_type = ns.get_type(&mut self.conn, stream_id);
                    fin = ns.fin;
                }

                if fin {
                    self.new_streams.remove(&stream_id);
                } else if let Some(t) = stream_type {
                    self.decode_new_stream(t, stream_id)?;
                    self.new_streams.remove(&stream_id);
                }
            }
        };
        Ok(())
    }

    fn handle_stream_readable(&mut self, stream_id: u64) -> Res<()> {
        qdebug!([self] "Readable stream {}.", stream_id);
        assert!(self.state_active());
        let label = if ::log::log_enabled!(::log::Level::Debug) {
            format!("{}", self)
        } else {
            String::new()
        };
        let mut unblocked_streams: Vec<u64> = Vec::new();

        if self.read_stream_client(stream_id, false)? {
            qdebug!([label] "Request/response stream {} read.", stream_id);
        } else if self.read_stream_server(stream_id, false)? {
        } else if self
            .control_stream_remote
            .receive_if_this_stream(&mut self.conn, stream_id)?
        {
            qdebug!(
                [self]
                "The remote control stream ({}) is readable.",
                stream_id
            );
            while self.control_stream_remote.frame_reader.done() || self.control_stream_remote.fin {
                self.handle_control_frame()?;
                self.control_stream_remote
                    .receive_if_this_stream(&mut self.conn, stream_id)?;
            }
        } else if self
            .qpack_encoder
            .recv_if_encoder_stream(&mut self.conn, stream_id)?
        {
            qdebug!(
                [self]
                "The qpack encoder stream ({}) is readable.",
                stream_id
            );
        } else if self.qpack_decoder.is_recv_stream(stream_id) {
            qdebug!(
                [self]
                "The qpack decoder stream ({}) is readable.",
                stream_id
            );
            unblocked_streams = self.qpack_decoder.receive(&mut self.conn, stream_id)?;
        } else if let Some(ns) = self.new_streams.get_mut(&stream_id) {
            let stream_type = ns.get_type(&mut self.conn, stream_id);
            let fin = ns.fin;
            if fin {
                self.new_streams.remove(&stream_id);
            }
            if let Some(t) = stream_type {
                self.decode_new_stream(t, stream_id)?;
                self.new_streams.remove(&stream_id);
            }
        } else {
            // For a new stream we receive NewStream event and a
            // RecvStreamReadable event.
            // In most cases we decode a new stream already on the NewStream
            // event and remove it from self.new_streams.
            // Therefore, while processing RecvStreamReadable there will be no
            // entry for the stream in self.new_streams.
            qdebug!("Unknown stream.");
        }

        for stream_id in unblocked_streams {
            qdebug!([self] "Stream {} is unblocked", stream_id);
            if self.role() == Role::Client {
                self.read_stream_client(stream_id, true)?;
            } else {
                self.read_stream_server(stream_id, true)?;
            }
        }
        Ok(())
    }

    fn handle_stream_reset(&mut self, stream_id: u64, app_err: AppError) -> Res<()> {
        assert!(self.state_active());
        self.events.reset(stream_id, app_err);
        Ok(())
    }

    fn handle_stream_stop_sending(&mut self, _stream_id: u64, _app_err: AppError) -> Res<()> {
        assert!(self.state_active());
        Ok(())
    }

    fn handle_stream_complete(&mut self, _stream_id: u64) -> Res<()> {
        assert!(self.state_active());
        Ok(())
    }

    fn handle_stream_creatable(&mut self, stream_type: StreamType) -> Res<()> {
        assert!(self.state_active());
        if stream_type == StreamType::BiDi {
            self.events.new_requests_creatable();
        }
        Ok(())
    }

    fn handle_connection_connected(&mut self) -> Res<()> {
        assert_eq!(self.state, Http3State::Initializing);
        self.events.connection_state_change(Http3State::Connected);
        self.state = Http3State::Connected;
        self.initialize_http3_connection()
    }

    fn handle_connection_closing(&mut self, error_code: CloseError) -> Res<()> {
        self.events
            .connection_state_change(Http3State::Closing(error_code));
        self.state = Http3State::Closing(error_code);
        Ok(())
    }

    fn handle_connection_closed(&mut self, error_code: CloseError) -> Res<()> {
        self.events
            .connection_state_change(Http3State::Closed(error_code));
        self.state = Http3State::Closed(error_code);
        Ok(())
    }

    fn read_stream_client(&mut self, stream_id: u64, unblocked: bool) -> Res<bool> {
        if self.role() != Role::Client {
            return Ok(false);
        }
        let label = if ::log::log_enabled!(::log::Level::Debug) {
            format!("{}", self)
        } else {
            String::new()
        };

        let mut found = false;

        if let Some(request_stream) = &mut self.request_streams_client.get_mut(&stream_id) {
            qdebug!([label] "Request/response stream {} is readable.", stream_id);
            found = true;
            let res = if unblocked {
                request_stream.unblock(&mut self.qpack_decoder)
            } else {
                request_stream.receive(&mut self.conn, &mut self.qpack_decoder)
            };
            if let Err(e) = res {
                qdebug!([label] "Error {} ocurred", e);
                if e.is_stream_error() {
                    self.request_streams_client.remove(&stream_id);
                    self.conn.stream_stop_sending(stream_id, e.code())?;
                } else {
                    return Err(e);
                }
            } else if request_stream.done() {
                self.request_streams_client.remove(&stream_id);
            }
        }
        Ok(found)
    }

    fn read_stream_server(&mut self, stream_id: u64, unblocked: bool) -> Res<bool> {
        if self.role() != Role::Server {
            return Ok(false);
        }
        let label = if ::log::log_enabled!(::log::Level::Debug) {
            format!("{}", self)
        } else {
            String::new()
        };

        let mut found = false;

        if let Some(request_stream) = &mut self.request_streams_server.get_mut(&stream_id) {
            qdebug!([label] "Request/response stream {} is readable.", stream_id);
            found = true;
            let res = if unblocked {
                request_stream.unblock(&mut self.qpack_decoder)
            } else {
                request_stream.receive(&mut self.conn, &mut self.qpack_decoder)
            };
            if let Err(e) = res {
                qdebug!([label] "Error {} ocurred", e);
                if e.is_stream_error() {
                    self.request_streams_client.remove(&stream_id);
                    self.conn.stream_stop_sending(stream_id, e.code())?;
                } else {
                    return Err(e);
                }
            }
            if request_stream.done_reading_request() {
                if let Some(ref mut cb) = self.handler {
                    let (headers, data) = (cb)(request_stream.get_request_headers(), false);
                    request_stream.set_response(&headers, data, &mut self.qpack_encoder);
                }
                if request_stream.has_data_to_send() {
                    self.streams_have_data_to_send.insert(stream_id);
                } else {
                    self.request_streams_client.remove(&stream_id);
                }
            }
        }
        Ok(found)
    }

    fn decode_new_stream(&mut self, stream_type: u64, stream_id: u64) -> Res<()> {
        match stream_type {
            HTTP3_UNI_STREAM_TYPE_CONTROL => {
                self.control_stream_remote.add_remote_stream(stream_id)
            }

            HTTP3_UNI_STREAM_TYPE_PUSH => {
                qdebug!([self] "A new push stream {}.", stream_id);
                if self.role() == Role::Server {
                    qdebug!([self] "Error: server receives a push stream!");
                    self.conn
                        .stream_stop_sending(stream_id, Error::WrongStreamDirection.code())?;
                } else {
                    // TODO implement PUSH
                    qdebug!([self] "PUSH is not implemented!");
                    self.conn
                        .stream_stop_sending(stream_id, Error::PushRefused.code())?;
                }
                Ok(())
            }
            QPACK_UNI_STREAM_TYPE_ENCODER => {
                qinfo!([self] "A new remote qpack encoder stream {}", stream_id);
                if self.qpack_decoder.has_recv_stream() {
                    qdebug!([self] "A qpack encoder stream already exists");
                    return Err(Error::WrongStreamCount);
                }
                self.qpack_decoder.add_recv_stream(stream_id);
                self.streams_are_readable.insert(stream_id);
                Ok(())
            }
            QPACK_UNI_STREAM_TYPE_DECODER => {
                qinfo!([self] "A new remote qpack decoder stream {}", stream_id);
                if self.qpack_encoder.has_recv_stream() {
                    qdebug!([self] "A qpack decoder stream already exists");
                    return Err(Error::WrongStreamCount);
                }
                self.qpack_encoder.add_recv_stream(stream_id);
                self.streams_are_readable.insert(stream_id);
                Ok(())
            }
            // TODO reserved stream types
            _ => {
                self.conn
                    .stream_stop_sending(stream_id, Error::UnknownStreamType.code())?;
                Ok(())
            }
        }
    }

    pub fn close(&mut self, now: Instant, error: AppError, msg: &str) {
        qdebug!([self] "Closed.");
        self.state = Http3State::Closing(CloseError::Application(error));
        if (!self.request_streams_client.is_empty() || !self.request_streams_server.is_empty())
            && (error == 0)
        {
            qwarn!("close() called when streams still active");
        }
        self.request_streams_client.clear();
        self.request_streams_server.clear();
        self.conn.close(now, error, msg);
    }

    pub fn fetch(
        &mut self,
        method: &str,
        scheme: &str,
        host: &str,
        path: &str,
        headers: &[Header],
    ) -> Res<u64> {
        qdebug!(
            [self]
            "Fetch method={}, scheme={}, host={}, path={}",
            method,
            scheme,
            host,
            path
        );
        let id = self.conn.stream_create(StreamType::BiDi)?;
        self.request_streams_client.insert(
            id,
            RequestStreamClient::new(id, method, scheme, host, path, headers, self.events.clone()),
        );
        self.streams_have_data_to_send.insert(id);
        Ok(id)
    }

    pub fn stream_reset(&mut self, stream_id: u64, error: AppError) -> Res<()> {
        qdebug!([self] "reset_stream {}.", stream_id);
        match &mut self.request_streams_client.remove(&stream_id) {
            Some(cs) => {
                if cs.has_data_to_send() {
                    self.conn.stream_reset_send(stream_id, error)?;
                    Ok(())
                } else {
                    self.conn.stream_stop_sending(stream_id, error)?;
                    Ok(())
                }
            }
            None => Err(Error::TransportError(
                neqo_transport::Error::InvalidStreamId,
            )),
        }
    }

    pub fn stream_close_send(&mut self, now: Instant, stream_id: u64) -> Res<()> {
        qdebug!([self] "close_stream {}.", stream_id);
        if let Some(cs) = &mut self.request_streams_client.get_mut(&stream_id) {
            match cs.close_send(&mut self.conn) {
                Ok(()) => Ok(()),
                Err(_) => {
                    self.close(now, Error::InternalError.code(), "");
                    Ok(())
                }
            }
        } else {
            return Err(Error::TransportError(
                neqo_transport::Error::InvalidStreamId,
            ));
        }
    }

    fn handle_control_frame(&mut self) -> Res<()> {
        if self.control_stream_remote.fin {
            return Err(Error::ClosedCriticalStream);
        }
        if self.control_stream_remote.frame_reader.done() {
            let f = self.control_stream_remote.frame_reader.get_frame()?;
            qdebug!([self] "Handle a control frame {:?}", f);
            if let HFrame::Settings { .. } = f {
                if self.settings_received {
                    qdebug!([self] "SETTINGS frame already received");
                    return Err(Error::UnexpectedFrame);
                }
                self.settings_received = true;
            } else if !self.settings_received {
                qdebug!([self] "SETTINGS frame not received");
                return Err(Error::MissingSettings);
            }
            return match f {
                HFrame::Settings { settings } => self.handle_settings(&settings),
                HFrame::Priority { .. } => Ok(()),
                HFrame::CancelPush { .. } => Ok(()),
                HFrame::Goaway { stream_id } => self.handle_goaway(stream_id),
                HFrame::MaxPushId { push_id } => self.handle_max_push_id(push_id),
                _ => Err(Error::WrongStream),
            };
        }
        Ok(())
    }

    fn handle_settings(&mut self, s: &[(HSettingType, u64)]) -> Res<()> {
        qdebug!([self] "Handle SETTINGS frame.");
        for (t, v) in s {
            qdebug!([self] " {:?} = {:?}", t, v);
            match t {
                HSettingType::MaxHeaderListSize => {
                    self.max_header_list_size = *v;
                }
                HSettingType::NumPlaceholders => {
                    if self.role() == Role::Server {
                        return Err(Error::WrongStreamDirection);
                    } else {
                        self.num_placeholders = *v;
                    }
                }
                HSettingType::MaxTableSize => self.qpack_encoder.set_max_capacity(*v)?,
                HSettingType::BlockedStreams => self.qpack_encoder.set_max_blocked_streams(*v)?,

                _ => {}
            }
        }
        Ok(())
    }

    fn handle_goaway(&mut self, goaway_stream_id: u64) -> Res<()> {
        qdebug!([self] "handle_goaway");
        if self.role() == Role::Server {
            return Err(Error::UnexpectedFrame);
        } else {
            // Issue reset events for streams >= goaway stream id
            self.request_streams_client
                .iter()
                .filter(|(id, _)| **id >= goaway_stream_id)
                .map(|(id, _)| *id)
                .for_each(|id| self.events.reset(id, Error::RequestRejected.code()));

            // Actually remove (i.e. don't retain) these streams
            self.request_streams_client
                .retain(|id, _| *id < goaway_stream_id);

            // Remove events for any of these streams by creating a new set of
            // filtered events and then swapping with the original set.
            let updated_events = self
                .events
                .events()
                .iter()
                .filter(|evt| match evt {
                    Http3Event::HeaderReady { stream_id }
                    | Http3Event::DataReadable { stream_id }
                    | Http3Event::NewPushStream { stream_id } => *stream_id < goaway_stream_id,
                    Http3Event::Reset { .. }
<<<<<<< HEAD
                    | Http3Event::AuthenticationNeeded
                    | Http3Event::ConnectionConnected
=======
>>>>>>> ced7fa5f
                    | Http3Event::GoawayReceived
                    | Http3Event::StateChange { .. } => true,
                    Http3Event::RequestsCreatable => false,
                })
                .cloned()
                .collect::<BTreeSet<_>>();
            self.events.replace(updated_events);

            self.events.goaway_received();
            if self.state == Http3State::Connected {
                self.state = Http3State::GoingAway;
            }
        }
        Ok(())
    }

    fn handle_max_push_id(&mut self, id: u64) -> Res<()> {
        qdebug!([self] "handle_max_push_id={}.", id);
        if self.role() == Role::Client {
            return Err(Error::UnexpectedFrame);
        } else {
            // TODO
        }
        Ok(())
    }

    pub fn state(&self) -> Http3State {
        self.state.clone()
    }

    // API
    pub fn get_headers(&mut self, stream_id: u64) -> Res<Option<Vec<(String, String)>>> {
        let label = if ::log::log_enabled!(::log::Level::Debug) {
            format!("{}", self)
        } else {
            String::new()
        };
        if let Some(cs) = &mut self.request_streams_client.get_mut(&stream_id) {
            qdebug!([label] "get_header from stream {}.", stream_id);
            Ok(cs.get_header())
        } else {
            Err(Error::TransportError(
                neqo_transport::Error::InvalidStreamId,
            ))
        }
    }

    pub fn read_data(
        &mut self,
        now: Instant,
        stream_id: u64,
        buf: &mut [u8],
    ) -> Res<(usize, bool)> {
        let label = if ::log::log_enabled!(::log::Level::Debug) {
            format!("{}", self)
        } else {
            String::new()
        };
        if let Some(cs) = &mut self.request_streams_client.get_mut(&stream_id) {
            qdebug!([label] "read_data from stream {}.", stream_id);
            match cs.read_data(&mut self.conn, buf) {
                Ok((amount, fin)) => {
                    if fin {
                        self.request_streams_client.remove(&stream_id);
                    } else if amount > 0 {
                        // Directly call receive instead of adding to
                        // streams_are_readable here. This allows the app to
                        // pick up subsequent already-received data frames in
                        // the stream even if no new packets arrive to cause
                        // process_http3() to run.
                        cs.receive(&mut self.conn, &mut self.qpack_decoder)?;
                    }
                    Ok((amount, fin))
                }
                Err(e) => {
                    if e == Error::MalformedFrame(H3_FRAME_TYPE_DATA) {
                        self.close(now, e.code(), "");
                    }
                    return Err(e);
                }
            }
        } else {
            return Err(Error::TransportError(
                neqo_transport::Error::InvalidStreamId,
            ));
        }
    }

    pub fn events(&mut self) -> Vec<Http3Event> {
        // Turn it into a vec for simplicity's sake
        self.events.events().into_iter().collect()
    }

    // SERVER SIDE ONLY FUNCTIONS
    fn handle_new_client_request(&mut self, stream_id: u64) {
        self.request_streams_server
            .insert(stream_id, RequestStreamServer::new(stream_id));
    }
}

#[derive(Debug, PartialOrd, Ord, PartialEq, Eq, Clone)]
pub enum Http3Event {
    /// Space available in the buffer for an application write to succeed.
    HeaderReady { stream_id: u64 },
    /// New bytes available for reading.
    DataReadable { stream_id: u64 },
    /// Peer reset the stream.
    Reset { stream_id: u64, error: AppError },
    /// A new push stream
    NewPushStream { stream_id: u64 },
    /// New stream can be created
    RequestsCreatable,
<<<<<<< HEAD
    /// Cert authentication needed
    AuthenticationNeeded,
    /// Connection change state to Connected.
    ConnectionConnected,
    /// Client has received a GOAWAY frame
    GoawayReceived,
    /// Connection change state to Closing.
    ConnectionClosing,
    /// Connection change state to Closed.
    ConnectionClosed { error_code: CloseError },
=======
    /// Client has received a GOAWAY frame
    GoawayReceived,
    /// Connection state change.
    StateChange(Http3State),
>>>>>>> ced7fa5f
}

#[derive(Debug, Default, Clone)]
pub struct Http3Events {
    events: Rc<RefCell<BTreeSet<Http3Event>>>,
}

impl Http3Events {
    pub fn header_ready(&self, stream_id: u64) {
        self.insert(Http3Event::HeaderReady { stream_id });
    }

    pub fn data_readable(&self, stream_id: u64) {
        self.insert(Http3Event::DataReadable { stream_id });
    }

    pub fn reset(&self, stream_id: u64, error: AppError) {
        self.insert(Http3Event::Reset { stream_id, error });
    }

    pub fn new_push_stream(&self, stream_id: u64) {
        self.insert(Http3Event::NewPushStream { stream_id });
    }

    pub fn new_requests_creatable(&self) {
        self.insert(Http3Event::RequestsCreatable);
    }

<<<<<<< HEAD
    pub fn authentication_needed(&mut self) {
        self.events.insert(Http3Event::AuthenticationNeeded);
    }

    pub fn connected(&mut self) {
        self.events.insert(Http3Event::ConnectionConnected);
=======
    pub fn goaway_received(&self) {
        self.insert(Http3Event::GoawayReceived);
>>>>>>> ced7fa5f
    }

    pub fn connection_state_change(&self, state: Http3State) {
        self.insert(Http3Event::StateChange(state));
    }

    pub fn events(&self) -> BTreeSet<Http3Event> {
        self.replace(BTreeSet::new())
    }

    pub fn replace(&self, new_events: BTreeSet<Http3Event>) -> BTreeSet<Http3Event> {
        self.events.replace(new_events)
    }

    fn insert(&self, event: Http3Event) {
        self.events.borrow_mut().insert(event);
    }
}

#[cfg(test)]
mod tests {
    use super::*;
<<<<<<< HEAD
    use neqo_common::matches;
=======
    use neqo_transport::State;
>>>>>>> ced7fa5f
    use test_fixture::*;

    fn assert_closed(hconn: &Http3Connection, expected: Error) {
        match hconn.state() {
            Http3State::Closing(err) | Http3State::Closed(err) => {
                assert_eq!(err, CloseError::Application(expected.code()))
            }
            _ => panic!("Wrong state {:?}", hconn.state()),
        };
    }

    // Start a client/server and check setting frame.
    #[allow(clippy::cognitive_complexity)]
    fn connect(client: bool) -> (Http3Connection, Connection) {
        // Create a client/server and connect it to a server/client.
        // We will have a http3 server/client on one side and a neqo_transport
        // connection on the other side so that we can check what the http3
        // side sends and also to simulate an incorrectly behaving http3
        // server/client.

        let (mut hconn, mut neqo_trans_conn) = if client {
            (
                Http3Connection::new(default_client(), 100, 100, None),
                default_server(),
            )
        } else {
            (
                Http3Connection::new(default_server(), 100, 100, None),
                default_client(),
            )
        };
        if client {
            assert_eq!(hconn.state(), Http3State::Initializing);
            let out = hconn.process(None, now());
            assert_eq!(hconn.state(), Http3State::Initializing);
            assert_eq!(*neqo_trans_conn.state(), State::WaitInitial);
            let out = neqo_trans_conn.process(out.dgram(), now());
            assert_eq!(*neqo_trans_conn.state(), State::Handshaking);
            let out = hconn.process(out.dgram(), now());
<<<<<<< HEAD
            let out = neqo_trans_conn.process(out.dgram(), now());
            assert!(out.as_dgram_ref().is_none());

            let authentication_needed = |e| matches!(e, Http3Event::AuthenticationNeeded);
            assert!(hconn.events().into_iter().any(authentication_needed));
            hconn.authenticated(0, now());

            let out = hconn.process(out.dgram(), now());
            let connected = |e| matches!(e, Http3Event::ConnectionConnected);
            assert!(hconn.events().into_iter().any(connected));
=======
            let http_events = hconn.events();
            for e in http_events {
                match e {
                    Http3Event::StateChange(..) => (),
                    _ => panic!("events other than connected found"),
                }
            }
>>>>>>> ced7fa5f
            assert_eq!(hconn.state(), Http3State::Connected);
            neqo_trans_conn.process(out.dgram(), now());
        } else {
            assert_eq!(hconn.state(), Http3State::Initializing);
            let out = neqo_trans_conn.process(None, now());
            let out = hconn.process(out.dgram(), now());
            let out = neqo_trans_conn.process(out.dgram(), now());
            let _ = hconn.process(out.dgram(), now());
            let authentication_needed = |e| matches!(e, ConnectionEvent::AuthenticationNeeded);
            assert!(neqo_trans_conn.events().any(authentication_needed));
            neqo_trans_conn.authenticated(0, now());
            let out = neqo_trans_conn.process(None, now());
            let out = hconn.process(out.dgram(), now());
            assert_eq!(hconn.state(), Http3State::Connected);
            neqo_trans_conn.process(out.dgram(), now());
        }

        let events = neqo_trans_conn.events();
        for e in events {
            match e {
                ConnectionEvent::NewStream {
                    stream_id,
                    stream_type,
                } => {
                    assert!(
                        (client && ((stream_id == 2) || (stream_id == 6) || (stream_id == 10)))
                            || ((stream_id == 3) || (stream_id == 7) || (stream_id == 11))
                    );
                    assert_eq!(stream_type, StreamType::UniDi);
                }
                ConnectionEvent::RecvStreamReadable { stream_id } => {
                    if stream_id == 2 || stream_id == 3 {
                        // the control stream
                        let mut buf = [0u8; 100];
                        let (amount, fin) =
                            neqo_trans_conn.stream_recv(stream_id, &mut buf).unwrap();
                        assert_eq!(fin, false);
                        assert_eq!(amount, 9);
                        assert_eq!(buf[..9], [0x0, 0x4, 0x6, 0x1, 0x40, 0x64, 0x7, 0x40, 0x64]);
                    } else if stream_id == 6 || stream_id == 7 {
                        let mut buf = [0u8; 100];
                        let (amount, fin) =
                            neqo_trans_conn.stream_recv(stream_id, &mut buf).unwrap();
                        assert_eq!(fin, false);
                        assert_eq!(amount, 1);
                        assert_eq!(buf[..1], [0x2]);
                    } else if stream_id == 10 || stream_id == 11 {
                        let mut buf = [0u8; 100];
                        let (amount, fin) =
                            neqo_trans_conn.stream_recv(stream_id, &mut buf).unwrap();
                        assert_eq!(fin, false);
                        assert_eq!(amount, 1);
                        assert_eq!(buf[..1], [0x3]);
                    } else {
                        panic!("unexpected event");
                    }
                }
                ConnectionEvent::SendStreamWritable { stream_id } => {
                    assert!((stream_id == 2) || (stream_id == 6) || (stream_id == 10));
                }
                ConnectionEvent::StateChange(..) => {}
                _ => panic!("unexpected event"),
            }
        }
        (hconn, neqo_trans_conn)
    }

    // Test http3 connection inintialization.
    // The client will open the control and qpack streams and send SETTINGS frame.
    #[test]
    fn test_client_connect() {
        let _ = connect(true);
    }

    // Test http3 connection inintialization.
    // The server will open the control and qpack streams and send SETTINGS frame.
    #[test]
    fn test_server_connect() {
        let _ = connect(false);
    }

    fn connect_and_receive_control_stream(client: bool) -> (Http3Connection, Connection, u64) {
        let (mut hconn, mut neqo_trans_conn) = connect(client);
        let control_stream = neqo_trans_conn.stream_create(StreamType::UniDi).unwrap();
        let mut sent = neqo_trans_conn.stream_send(
            control_stream,
            &[0x0, 0x4, 0x6, 0x1, 0x40, 0x64, 0x7, 0x40, 0x64],
        );
        assert_eq!(sent, Ok(9));
        let encoder_stream = neqo_trans_conn.stream_create(StreamType::UniDi).unwrap();
        sent = neqo_trans_conn.stream_send(encoder_stream, &[0x2]);
        assert_eq!(sent, Ok(1));
        let decoder_stream = neqo_trans_conn.stream_create(StreamType::UniDi).unwrap();
        sent = neqo_trans_conn.stream_send(decoder_stream, &[0x3]);
        assert_eq!(sent, Ok(1));
        let out = neqo_trans_conn.process(None, now());
        hconn.process(out.dgram(), now());

        // assert no error occured.
        assert_eq!(hconn.state(), Http3State::Connected);
        (hconn, neqo_trans_conn, control_stream)
    }

    // Client: Test receiving a new control stream and a SETTINGS frame.
    #[test]
    fn test_client_receive_control_frame() {
        let _ = connect_and_receive_control_stream(true);
    }

    // Server: Test receiving a new control stream and a SETTINGS frame.
    #[test]
    fn test_server_receive_control_frame() {
        let _ = connect_and_receive_control_stream(false);
    }

    // Client: Test that the connection will be closed if control stream
    // has been closed.
    #[test]
    fn test_client_close_control_stream() {
        let (mut hconn, mut neqo_trans_conn, _) = connect_and_receive_control_stream(true);
        neqo_trans_conn.stream_close_send(3).unwrap();
        let out = neqo_trans_conn.process(None, now());
        hconn.process(out.dgram(), now());
        assert_closed(&hconn, Error::ClosedCriticalStream);
    }

    // Server: Test that the connection will be closed if control stream
    // has been closed.
    #[test]
    fn test_server_close_control_stream() {
        let (mut hconn, mut neqo_trans_conn, _) = connect_and_receive_control_stream(false);
        neqo_trans_conn.stream_close_send(2).unwrap();
        let out = neqo_trans_conn.process(None, now());
        hconn.process(out.dgram(), now());
        assert_closed(&hconn, Error::ClosedCriticalStream);
    }

    // Client: test missing SETTINGS frame
    // (the first frame sent is a PRIORITY frame).
    #[test]
    fn test_client_missing_settings() {
        let (mut hconn, mut neqo_trans_conn) = connect(true);
        // create server control stream.
        let control_stream = neqo_trans_conn.stream_create(StreamType::UniDi).unwrap();
        // send a PRIORITY frame.
        let sent =
            neqo_trans_conn.stream_send(control_stream, &[0x0, 0x2, 0x4, 0x0, 0x2, 0x1, 0x3]);
        assert_eq!(sent, Ok(7));
        let out = neqo_trans_conn.process(None, now());
        hconn.process(out.dgram(), now());
        assert_closed(&hconn, Error::MissingSettings);
    }

    // Server: test missing SETTINGS frame
    // (the first frame sent is a PRIORITY frame).
    #[test]
    fn test_server_missing_settings() {
        let (mut hconn, mut neqo_trans_conn) = connect(false);
        // create server control stream.
        let control_stream = neqo_trans_conn.stream_create(StreamType::UniDi).unwrap();
        // send a PRIORITY frame.
        let sent =
            neqo_trans_conn.stream_send(control_stream, &[0x0, 0x2, 0x4, 0x0, 0x2, 0x1, 0x3]);
        assert_eq!(sent, Ok(7));
        let out = neqo_trans_conn.process(None, now());
        hconn.process(out.dgram(), now());
        assert_closed(&hconn, Error::MissingSettings);
    }

    // Client: receiving SETTINGS frame twice causes connection close
    // with error HTTP_UNEXPECTED_FRAME.
    #[test]
    fn test_client_receive_settings_twice() {
        let (mut hconn, mut neqo_trans_conn, _) = connect_and_receive_control_stream(true);
        // send the second SETTINGS frame.
        let sent = neqo_trans_conn.stream_send(3, &[0x4, 0x6, 0x1, 0x40, 0x64, 0x7, 0x40, 0x64]);
        assert_eq!(sent, Ok(8));
        let out = neqo_trans_conn.process(None, now());
        hconn.process(out.dgram(), now());
        assert_closed(&hconn, Error::UnexpectedFrame);
    }

    // Server: receiving SETTINGS frame twice causes connection close
    // with error HTTP_UNEXPECTED_FRAME.
    #[test]
    fn test_server_receive_settings_twice() {
        let (mut hconn, mut neqo_trans_conn, _) = connect_and_receive_control_stream(false);
        // send the second SETTINGS frame.
        let sent = neqo_trans_conn.stream_send(2, &[0x4, 0x6, 0x1, 0x40, 0x64, 0x7, 0x40, 0x64]);
        assert_eq!(sent, Ok(8));
        let out = neqo_trans_conn.process(None, now());
        hconn.process(out.dgram(), now());
        assert_closed(&hconn, Error::UnexpectedFrame);
    }

    fn test_wrong_frame_on_control_stream(client: bool, v: &[u8]) {
        let (mut hconn, mut neqo_trans_conn, _) = connect_and_receive_control_stream(client);

        // receive a frame that is not allowed on the control stream.
        if client {
            let _ = neqo_trans_conn.stream_send(3, v);
        } else {
            let _ = neqo_trans_conn.stream_send(2, v);
        }

        let out = neqo_trans_conn.process(None, now());
        hconn.process(out.dgram(), now());

        assert_closed(&hconn, Error::WrongStream);
    }

    // send DATA frame on a cortrol stream
    #[test]
    fn test_data_frame_on_control_stream() {
        test_wrong_frame_on_control_stream(true, &[0x0, 0x2, 0x1, 0x2]);
        test_wrong_frame_on_control_stream(false, &[0x0, 0x2, 0x1, 0x2]);
    }

    // send HEADERS frame on a cortrol stream
    #[test]
    fn test_headers_frame_on_control_stream() {
        test_wrong_frame_on_control_stream(true, &[0x1, 0x2, 0x1, 0x2]);
        test_wrong_frame_on_control_stream(false, &[0x1, 0x2, 0x1, 0x2]);
    }

    // send PUSH_PROMISE frame on a cortrol stream
    #[test]
    fn test_push_promise_frame_on_control_stream() {
        test_wrong_frame_on_control_stream(true, &[0x5, 0x2, 0x1, 0x2]);
        test_wrong_frame_on_control_stream(false, &[0x5, 0x2, 0x1, 0x2]);
    }

    // send DUPLICATE_PUSH frame on a cortrol stream
    #[test]
    fn test_duplicate_push_frame_on_control_stream() {
        test_wrong_frame_on_control_stream(true, &[0xe, 0x2, 0x1, 0x2]);
        test_wrong_frame_on_control_stream(false, &[0xe, 0x2, 0x1, 0x2]);
    }

    // Client: receive unkonwn stream type
    // This function also tests getting stream id that does not fit into a single byte.
    #[test]
    fn test_client_received_unknown_stream() {
        let (mut hconn, mut neqo_trans_conn, _) = connect_and_receive_control_stream(true);

        // create a stream with unknown type.
        let new_stream_id = neqo_trans_conn.stream_create(StreamType::UniDi).unwrap();
        let _ =
            neqo_trans_conn.stream_send(new_stream_id, &[0x41, 0x19, 0x4, 0x4, 0x6, 0x0, 0x8, 0x0]);
        let out = neqo_trans_conn.process(None, now());
        let out = hconn.process(out.dgram(), now());
        neqo_trans_conn.process(out.dgram(), now());

        // check for stop-sending with Error::UnknownStreamType.
        let events = neqo_trans_conn.events();
        let mut stop_sending_event_found = false;
        for e in events {
            if let ConnectionEvent::SendStreamStopSending {
                stream_id,
                app_error,
            } = e
            {
                stop_sending_event_found = true;
                assert_eq!(stream_id, new_stream_id);
                assert_eq!(app_error, Error::UnknownStreamType.code());
            }
        }
        assert!(stop_sending_event_found);
        assert_eq!(hconn.state(), Http3State::Connected);
    }

    // Server: receive unkonwn stream type
    // also test getting stream id that does not fit into a single byte.
    #[test]
    fn test_server_received_unknown_stream() {
        let (mut hconn, mut neqo_trans_conn, _) = connect_and_receive_control_stream(false);

        // create a stream with unknown type.
        let new_stream_id = neqo_trans_conn.stream_create(StreamType::UniDi).unwrap();
        let _ =
            neqo_trans_conn.stream_send(new_stream_id, &[0x41, 0x19, 0x4, 0x4, 0x6, 0x0, 0x8, 0x0]);
        let out = neqo_trans_conn.process(None, now());
        let out = hconn.process(out.dgram(), now());
        neqo_trans_conn.process(out.dgram(), now());

        // check for stop-sending with Error::UnknownStreamType.
        let events = neqo_trans_conn.events();
        let mut stop_sending_event_found = false;
        for e in events {
            if let ConnectionEvent::SendStreamStopSending {
                stream_id,
                app_error,
            } = e
            {
                stop_sending_event_found = true;
                assert_eq!(stream_id, new_stream_id);
                assert_eq!(app_error, Error::UnknownStreamType.code());
            }
        }
        assert!(stop_sending_event_found);
        assert_eq!(hconn.state(), Http3State::Connected);
    }

    // Client: receive a push stream
    #[test]
    fn test_client_received_push_stream() {
        let (mut hconn, mut neqo_trans_conn, _) = connect_and_receive_control_stream(true);

        // create a push stream.
        let push_stream_id = neqo_trans_conn.stream_create(StreamType::UniDi).unwrap();
        let _ = neqo_trans_conn.stream_send(push_stream_id, &[0x1]);
        let out = neqo_trans_conn.process(None, now());
        let out = hconn.process(out.dgram(), now());
        neqo_trans_conn.process(out.dgram(), now());

        // check for stop-sending with Error::Error::PushRefused.
        let events = neqo_trans_conn.events();
        let mut stop_sending_event_found = false;
        for e in events {
            if let ConnectionEvent::SendStreamStopSending {
                stream_id,
                app_error,
            } = e
            {
                stop_sending_event_found = true;
                assert_eq!(stream_id, push_stream_id);
                assert_eq!(app_error, Error::PushRefused.code());
            }
        }
        assert!(stop_sending_event_found);
        assert_eq!(hconn.state(), Http3State::Connected);
    }

    // Server: receiving a push stream on a server should cause WrongStreamDirection
    #[test]
    fn test_server_received_push_stream() {
        let (mut hconn, mut neqo_trans_conn, _) = connect_and_receive_control_stream(false);

        // create a push stream.
        let push_stream_id = neqo_trans_conn.stream_create(StreamType::UniDi).unwrap();
        let _ = neqo_trans_conn.stream_send(push_stream_id, &[0x1]);
        let out = neqo_trans_conn.process(None, now());
        let out = hconn.process(out.dgram(), now());
        neqo_trans_conn.process(out.dgram(), now());

        // check for stop-sending with Error::WrongStreamDirection.
        let events = neqo_trans_conn.events();
        let mut stop_sending_event_found = false;
        for e in events {
            if let ConnectionEvent::SendStreamStopSending {
                stream_id,
                app_error,
            } = e
            {
                stop_sending_event_found = true;
                assert_eq!(stream_id, push_stream_id);
                assert_eq!(app_error, Error::WrongStreamDirection.code());
            }
        }
        assert!(stop_sending_event_found);
        assert_eq!(hconn.state(), Http3State::Connected);
    }

    // Test wrong frame on req/rec stream
    fn test_wrong_frame_on_request_stream(v: &[u8], err: Error) {
        let (mut hconn, mut neqo_trans_conn, _) = connect_and_receive_control_stream(true);

        assert_eq!(
            hconn.fetch("GET", "https", "something.com", "/", &[]),
            Ok(0)
        );

        let out = hconn.process(None, now());
        neqo_trans_conn.process(out.dgram(), now());

        // find the new request/response stream and send frame v on it.
        let events = neqo_trans_conn.events();
        for e in events {
            if let ConnectionEvent::NewStream {
                stream_id,
                stream_type,
            } = e
            {
                assert_eq!(stream_type, StreamType::BiDi);
                let _ = neqo_trans_conn.stream_send(stream_id, v);
            }
        }
        // Generate packet with the above bad h3 input
        let out = neqo_trans_conn.process(None, now());
        // Process bad input and generate stop sending frame
        let out = hconn.process(out.dgram(), now());
        // Process stop sending frame and generate an event and a reset frame
        let out = neqo_trans_conn.process(out.dgram(), now());

        let mut stop_sending_event_found = false;
        for e in neqo_trans_conn.events() {
            if let ConnectionEvent::SendStreamStopSending {
                stream_id,
                app_error,
            } = e
            {
                assert_eq!(stream_id, 0);
                stop_sending_event_found = true;
                assert_eq!(app_error, err.code());
            }
        }
        assert!(stop_sending_event_found);
        assert_eq!(hconn.state(), Http3State::Connected);

        // Process reset frame
        hconn.conn.process(out.dgram(), now());
        let mut reset_event_found = false;
        for e in hconn.conn.events() {
            if let ConnectionEvent::RecvStreamReset { app_error, .. } = e {
                reset_event_found = true;
                assert_eq!(app_error, err.code());
            }
        }
        assert!(reset_event_found);
        assert_eq!(hconn.state(), Http3State::Connected);
    }

    #[test]
    fn test_cancel_push_frame_on_request_stream() {
        test_wrong_frame_on_request_stream(&[0x3, 0x1, 0x5], Error::WrongStream);
    }

    #[test]
    fn test_settings_frame_on_request_stream() {
        test_wrong_frame_on_request_stream(&[0x4, 0x4, 0x6, 0x4, 0x8, 0x4], Error::WrongStream);
    }

    #[test]
    fn test_goaway_frame_on_request_stream() {
        test_wrong_frame_on_request_stream(&[0x7, 0x1, 0x5], Error::WrongStream);
    }

    #[test]
    fn test_max_push_id_frame_on_request_stream() {
        test_wrong_frame_on_request_stream(&[0xd, 0x1, 0x5], Error::WrongStream);
    }

    #[test]
    fn test_priority_frame_on_client_on_request_stream() {
        test_wrong_frame_on_request_stream(&[0x2, 0x4, 0xf, 0x2, 0x1, 0x3], Error::UnexpectedFrame);
    }

    // Test reading of a slowly streamed frame. bytes are received one by one
    #[test]
    fn test_frame_reading() {
        let (mut hconn, mut neqo_trans_conn) = connect(true);

        // create a control stream.
        let control_stream = neqo_trans_conn.stream_create(StreamType::UniDi).unwrap();

        // send the stream type
        let mut sent = neqo_trans_conn.stream_send(control_stream, &[0x0]);
        assert_eq!(sent, Ok(1));
        let out = neqo_trans_conn.process(None, now());
        hconn.process(out.dgram(), now());

        // start sending SETTINGS frame
        sent = neqo_trans_conn.stream_send(control_stream, &[0x4]);
        assert_eq!(sent, Ok(1));
        let out = neqo_trans_conn.process(None, now());
        hconn.process(out.dgram(), now());

        sent = neqo_trans_conn.stream_send(control_stream, &[0x4]);
        assert_eq!(sent, Ok(1));
        let out = neqo_trans_conn.process(None, now());
        hconn.process(out.dgram(), now());

        sent = neqo_trans_conn.stream_send(control_stream, &[0x6]);
        assert_eq!(sent, Ok(1));
        let out = neqo_trans_conn.process(None, now());
        hconn.process(out.dgram(), now());

        sent = neqo_trans_conn.stream_send(control_stream, &[0x0]);
        assert_eq!(sent, Ok(1));
        let out = neqo_trans_conn.process(None, now());
        hconn.process(out.dgram(), now());

        sent = neqo_trans_conn.stream_send(control_stream, &[0x8]);
        assert_eq!(sent, Ok(1));
        let out = neqo_trans_conn.process(None, now());
        hconn.process(out.dgram(), now());

        sent = neqo_trans_conn.stream_send(control_stream, &[0x0]);
        assert_eq!(sent, Ok(1));
        let out = neqo_trans_conn.process(None, now());
        hconn.process(out.dgram(), now());

        assert_eq!(hconn.state(), Http3State::Connected);

        // Now test PushPromise
        sent = neqo_trans_conn.stream_send(control_stream, &[0x5]);
        assert_eq!(sent, Ok(1));
        let out = neqo_trans_conn.process(None, now());
        hconn.process(out.dgram(), now());

        sent = neqo_trans_conn.stream_send(control_stream, &[0x5]);
        assert_eq!(sent, Ok(1));
        let out = neqo_trans_conn.process(None, now());
        hconn.process(out.dgram(), now());

        sent = neqo_trans_conn.stream_send(control_stream, &[0x4]);
        assert_eq!(sent, Ok(1));
        let out = neqo_trans_conn.process(None, now());
        hconn.process(out.dgram(), now());

        // PUSH_PROMISE on a control stream will cause an error
        assert_closed(&hconn, Error::WrongStream);
    }

    #[test]
    #[allow(clippy::cognitive_complexity)]
    fn fetch() {
        let (mut hconn, mut neqo_trans_conn, _) = connect_and_receive_control_stream(true);
        let request_stream_id = hconn
            .fetch("GET", "https", "something.com", "/", &[])
            .unwrap();
        assert_eq!(request_stream_id, 0);

        let out = hconn.process(None, now());
        neqo_trans_conn.process(out.dgram(), now());

        // find the new request/response stream and send frame v on it.
        let events = neqo_trans_conn.events();
        for e in events {
            match e {
                ConnectionEvent::NewStream {
                    stream_id,
                    stream_type,
                } => {
                    assert_eq!(stream_id, request_stream_id);
                    assert_eq!(stream_type, StreamType::BiDi);
                }
                ConnectionEvent::RecvStreamReadable { stream_id } => {
                    assert_eq!(stream_id, request_stream_id);
                    let mut buf = [0u8; 100];
                    let (amount, fin) = neqo_trans_conn.stream_recv(stream_id, &mut buf).unwrap();
                    assert_eq!(fin, true);
                    assert_eq!(amount, 18);
                    assert_eq!(
                        buf[..18],
                        [
                            0x01, 0x10, 0x00, 0x00, 0xd1, 0xd7, 0x50, 0x89, 0x41, 0xe9, 0x2a, 0x67,
                            0x35, 0x53, 0x2e, 0x43, 0xd3, 0xc1
                        ]
                    );
                    // send response - 200  Content-Length: 6
                    // with content: 'abcdef'.
                    // The content will be send in 2 DATA frames.
                    let _ = neqo_trans_conn.stream_send(
                        stream_id,
                        &[
                            // headers
                            0x01, 0x06, 0x00, 0x00, 0xd9, 0x54, 0x01, 0x33,
                            // the first data frame
                            0x0, 0x3, 0x61, 0x62, 0x63,
                            // the second data frame
                            // the first data frame
                            0x0, 0x3, 0x64, 0x65, 0x66,
                        ],
                    );
                    neqo_trans_conn.stream_close_send(stream_id).unwrap();
                }
                _ => {}
            }
        }
        let out = neqo_trans_conn.process(None, now());
        hconn.process(out.dgram(), now());

        let http_events = hconn.events();
        for e in http_events {
            match e {
                Http3Event::HeaderReady { stream_id } => {
                    assert_eq!(stream_id, request_stream_id);
                    let h = hconn.get_headers(stream_id);
                    assert_eq!(
                        h,
                        Ok(Some(vec![
                            (String::from(":status"), String::from("200")),
                            (String::from("content-length"), String::from("3"))
                        ]))
                    );
                }
                Http3Event::DataReadable { stream_id } => {
                    assert_eq!(stream_id, request_stream_id);
                    let mut buf = [0u8; 100];
                    let (amount, fin) = hconn.read_data(now(), stream_id, &mut buf).unwrap();
                    assert_eq!(fin, false);
                    assert_eq!(amount, 3);
                    assert_eq!(buf[..3], [0x61, 0x62, 0x63]);
                }
                _ => {}
            }
        }

        hconn.process_http3(now());
        let http_events = hconn.events();
        for e in http_events {
            match e {
                Http3Event::DataReadable { stream_id } => {
                    assert_eq!(stream_id, request_stream_id);
                    let mut buf = [0u8; 100];
                    let (amount, fin) = hconn.read_data(now(), stream_id, &mut buf).unwrap();
                    assert_eq!(fin, true);
                    assert_eq!(amount, 3);
                    assert_eq!(buf[..3], [0x64, 0x65, 0x66]);
                }
                _ => panic!("unexpected event"),
            }
        }

        // after this stream will be removed from hcoon. We will check this by trying to read
        // from the stream and that should fail.
        let mut buf = [0u8; 100];
        let res = hconn.read_data(now(), request_stream_id, &mut buf);
        assert!(res.is_err());
        assert_eq!(
            res.unwrap_err(),
            Error::TransportError(neqo_transport::Error::InvalidStreamId)
        );

        hconn.close(now(), 0, "");
    }

    fn test_incomplet_frame(res: &[u8], error: Error) {
        let (mut hconn, mut neqo_trans_conn, _) = connect_and_receive_control_stream(true);
        let request_stream_id = hconn
            .fetch("GET", "https", "something.com", "/", &[])
            .unwrap();
        assert_eq!(request_stream_id, 0);

        let out = hconn.process(None, now());
        neqo_trans_conn.process(out.dgram(), now());

        // find the new request/response stream and send frame v on it.
        let events = neqo_trans_conn.events();
        for e in events {
            match e {
                ConnectionEvent::NewStream {
                    stream_id,
                    stream_type,
                } => {
                    assert_eq!(stream_id, request_stream_id);
                    assert_eq!(stream_type, StreamType::BiDi);
                }
                ConnectionEvent::RecvStreamReadable { stream_id } => {
                    assert_eq!(stream_id, request_stream_id);
                    let mut buf = [0u8; 100];
                    let (amount, fin) = neqo_trans_conn.stream_recv(stream_id, &mut buf).unwrap();
                    assert_eq!(fin, true);
                    assert_eq!(amount, 18);
                    assert_eq!(
                        buf[..18],
                        [
                            0x01, 0x10, 0x00, 0x00, 0xd1, 0xd7, 0x50, 0x89, 0x41, 0xe9, 0x2a, 0x67,
                            0x35, 0x53, 0x2e, 0x43, 0xd3, 0xc1
                        ]
                    );
                    // send an incomplete response - 200  Content-Length: 3
                    // with content: 'abc'.
                    let _ = neqo_trans_conn.stream_send(stream_id, res);
                    neqo_trans_conn.stream_close_send(stream_id).unwrap();
                }
                _ => {}
            }
        }
        let out = neqo_trans_conn.process(None, now());
        hconn.process(out.dgram(), now());

        let http_events = hconn.events();
        for e in http_events {
            if let Http3Event::DataReadable { stream_id } = e {
                assert_eq!(stream_id, request_stream_id);
                let mut buf = [0u8; 100];
                let res = hconn.read_data(now(), stream_id, &mut buf);
                assert!(res.is_err());
                assert_eq!(res.unwrap_err(), Error::MalformedFrame(H3_FRAME_TYPE_DATA));
            }
        }
        assert_closed(&hconn, error);
    }

    use crate::hframe::H3_FRAME_TYPE_DATA;
    use crate::hframe::H3_FRAME_TYPE_HEADERS;

    // Incomplete DATA frame
    #[test]
    fn test_incomplet_data_frame() {
        test_incomplet_frame(
            &[
                // headers
                0x01, 0x06, 0x00, 0x00, 0xd9, 0x54, 0x01, 0x33,
                // the data frame is incomplete.
                0x0, 0x3, 0x61, 0x62,
            ],
            Error::MalformedFrame(H3_FRAME_TYPE_DATA),
        );
    }

    // Incomplete HEADERS frame
    #[test]
    fn test_incomplet_headers_frame() {
        test_incomplet_frame(
            &[
                // headers
                0x01, 0x06, 0x00, 0x00, 0xd9, 0x54, 0x01,
            ],
            Error::MalformedFrame(H3_FRAME_TYPE_HEADERS),
        );
    }

    #[test]
    fn test_incomplet_unknown_frame() {
        test_incomplet_frame(&[0x21], Error::MalformedFrame(0xff));
    }

    // test goaway
    #[test]
    fn test_goaway() {
        let (mut hconn, mut neqo_trans_conn, _control_stream) =
            connect_and_receive_control_stream(true);
        let request_stream_id_1 = hconn
            .fetch("GET", "https", "something.com", "/", &[])
            .unwrap();
        assert_eq!(request_stream_id_1, 0);
        let request_stream_id_2 = hconn
            .fetch("GET", "https", "something.com", "/", &[])
            .unwrap();
        assert_eq!(request_stream_id_2, 4);
        let request_stream_id_3 = hconn
            .fetch("GET", "https", "something.com", "/", &[])
            .unwrap();
        assert_eq!(request_stream_id_3, 8);

        let out = hconn.process(None, now());
        neqo_trans_conn.process(out.dgram(), now());

        let _ = neqo_trans_conn.stream_send(
            3, //control_stream,
            &[0x7, 0x1, 0x8],
        );

        // find the new request/response stream and send frame v on it.
        let events = neqo_trans_conn.events();
        for e in events {
            match e {
                ConnectionEvent::NewStream { .. } => {}
                ConnectionEvent::RecvStreamReadable { stream_id } => {
                    let mut buf = [0u8; 100];
                    let _ = neqo_trans_conn.stream_recv(stream_id, &mut buf).unwrap();
                    if stream_id == request_stream_id_1 || stream_id == request_stream_id_2 {
                        // send response - 200  Content-Length: 6
                        // with content: 'abcdef'.
                        // The content will be send in 2 DATA frames.
                        let _ = neqo_trans_conn.stream_send(
                            stream_id,
                            &[
                                // headers
                                0x01, 0x06, 0x00, 0x00, 0xd9, 0x54, 0x01, 0x33,
                                // the first data frame
                                0x0, 0x3, 0x61, 0x62, 0x63,
                                // the second data frame
                                // the first data frame
                                0x0, 0x3, 0x64, 0x65, 0x66,
                            ],
                        );

                        neqo_trans_conn.stream_close_send(stream_id).unwrap();
                    }
                }
                _ => {}
            }
        }
        let out = neqo_trans_conn.process(None, now());
        hconn.process(out.dgram(), now());

        let mut stream_reset = false;
        let mut http_events = hconn.events();
        while !http_events.is_empty() {
            for e in http_events {
                match e {
                    Http3Event::HeaderReady { stream_id } => {
                        let h = hconn.get_headers(stream_id);
                        assert_eq!(
                            h,
                            Ok(Some(vec![
                                (String::from(":status"), String::from("200")),
                                (String::from("content-length"), String::from("3"))
                            ]))
                        );
                    }
                    Http3Event::DataReadable { stream_id } => {
                        assert!(
                            stream_id == request_stream_id_1 || stream_id == request_stream_id_2
                        );
                        let mut buf = [0u8; 100];
                        let (amount, _) = hconn.read_data(now(), stream_id, &mut buf).unwrap();
                        assert_eq!(amount, 3);
                    }
                    Http3Event::Reset { stream_id, error } => {
                        assert!(stream_id == request_stream_id_3);
                        assert_eq!(error, Error::RequestRejected.code());
                        stream_reset = true;
                    }
                    _ => {}
                }
            }
            hconn.process_http3(now());
            http_events = hconn.events();
        }

        assert!(stream_reset);
        assert_eq!(hconn.state(), Http3State::GoingAway);
        hconn.close(now(), 0, "");
    }

    #[test]
    fn test_stream_fin_wo_data() {
        let (mut hconn, mut neqo_trans_conn, _) = connect_and_receive_control_stream(true);
        let request_stream_id = hconn
            .fetch("GET", "https", "something.com", "/", &[])
            .unwrap();
        assert_eq!(request_stream_id, 0);

        let out = hconn.process(None, now());
        neqo_trans_conn.process(out.dgram(), now());

        // find the new request/response stream and send frame v on it.
        let events = neqo_trans_conn.events();
        for e in events {
            match e {
                ConnectionEvent::NewStream {
                    stream_id,
                    stream_type,
                } => {
                    assert_eq!(stream_id, request_stream_id);
                    assert_eq!(stream_type, StreamType::BiDi);
                }
                ConnectionEvent::RecvStreamReadable { stream_id } => {
                    assert_eq!(stream_id, request_stream_id);
                    let mut buf = [0u8; 100];
                    let (amount, fin) = neqo_trans_conn.stream_recv(stream_id, &mut buf).unwrap();
                    assert_eq!(fin, true);
                    assert_eq!(amount, 18);
                    assert_eq!(
                        buf[..18],
                        [
                            0x01, 0x10, 0x00, 0x00, 0xd1, 0xd7, 0x50, 0x89, 0x41, 0xe9, 0x2a, 0x67,
                            0x35, 0x53, 0x2e, 0x43, 0xd3, 0xc1
                        ]
                    );

                    // Send some good data wo fin
                    let data = &[
                        // headers
                        0x01, 0x06, 0x00, 0x00, 0xd9, 0x54, 0x01, 0x33,
                        // the data frame is complete.
                        0x0, 0x3, 0x61, 0x62, 0x63,
                    ];
                    let _ = neqo_trans_conn.stream_send(stream_id, data);
                }
                _ => {}
            }
        }
        let out = neqo_trans_conn.process(None, now());
        hconn.process(out.dgram(), now());

        // Recv some good data wo fin
        let http_events = hconn.events();
        for e in http_events {
            if let Http3Event::DataReadable { stream_id } = e {
                assert_eq!(stream_id, request_stream_id);
                let mut buf = [0u8; 100];
                let res = hconn.read_data(now(), stream_id, &mut buf);
                let (len, fin) = res.expect("should have data");
                assert_eq!(&buf[..len], &[0x61, 0x62, 0x63]);
                assert_eq!(fin, false);
            }
        }

        // ok NOW send fin
        neqo_trans_conn.stream_close_send(0).unwrap();
        let out = neqo_trans_conn.process(None, now());
        hconn.process(out.dgram(), now());

        // fin wo data should generate DataReadable
        let e = hconn.events().into_iter().next().unwrap();
        if let Http3Event::DataReadable { stream_id } = e {
            assert_eq!(stream_id, request_stream_id);
            let mut buf = [0u8; 100];
            let res = hconn.read_data(now(), stream_id, &mut buf);
            let (len, fin) = res.expect("should read");
            assert_eq!(0, len);
            assert_eq!(fin, true);
        } else {
            panic!("wrong event type");
        }

        // Stream should now be closed and gone
        let mut buf = [0u8; 100];
        assert_eq!(
            hconn.read_data(now(), 0, &mut buf),
            Err(Error::TransportError(
                neqo_transport::Error::InvalidStreamId
            ))
        );
    }

    #[test]
    fn test_multiple_data_frames() {
        let (mut hconn, mut neqo_trans_conn, _) = connect_and_receive_control_stream(true);
        let request_stream_id = hconn
            .fetch(
                &"GET".to_string(),
                &"https".to_string(),
                &"something.com".to_string(),
                &"/".to_string(),
                &Vec::<(String, String)>::new(),
            )
            .unwrap();
        assert_eq!(request_stream_id, 0);

        let out = hconn.process(None, now());
        neqo_trans_conn.process(out.dgram(), now());

        // find the new request/response stream and send frame v on it.
        let events = neqo_trans_conn.events();
        for e in events {
            match e {
                ConnectionEvent::NewStream {
                    stream_id,
                    stream_type,
                } => {
                    assert_eq!(stream_id, request_stream_id);
                    assert_eq!(stream_type, StreamType::BiDi);
                }
                ConnectionEvent::RecvStreamReadable { stream_id } => {
                    assert_eq!(stream_id, request_stream_id);
                    let mut buf = [0u8; 100];
                    let (amount, fin) = neqo_trans_conn.stream_recv(stream_id, &mut buf).unwrap();
                    assert_eq!(fin, true);
                    assert_eq!(amount, 18);
                    assert_eq!(
                        buf[..18],
                        [
                            0x01, 0x10, 0x00, 0x00, 0xd1, 0xd7, 0x50, 0x89, 0x41, 0xe9, 0x2a, 0x67,
                            0x35, 0x53, 0x2e, 0x43, 0xd3, 0xc1
                        ]
                    );

                    // Send two data frames with fin
                    let data = &[
                        // headers
                        0x01, 0x06, 0x00, 0x00, 0xd9, 0x54, 0x01, 0x33,
                        // 2 complete data frames
                        0x0, 0x3, 0x61, 0x62, 0x63, 0x0, 0x3, 0x64, 0x65, 0x66,
                    ];
                    let _ = neqo_trans_conn.stream_send(stream_id, data);
                    neqo_trans_conn.stream_close_send(0).unwrap();
                }
                _ => {}
            }
        }
        let out = neqo_trans_conn.process(None, now());
        hconn.process(out.dgram(), now());

        // Read first frame
        match hconn.events().into_iter().nth(1).unwrap() {
            Http3Event::DataReadable { stream_id } => {
                assert_eq!(stream_id, request_stream_id);
                let mut buf = [0u8; 100];
                let (len, fin) = hconn.read_data(now(), stream_id, &mut buf).unwrap();
                assert_eq!(&buf[..len], &[0x61, 0x62, 0x63]);
                assert_eq!(fin, false);
            }
            x => {
                eprintln!("event {:?}", x);
                panic!()
            }
        }

        // Second frame isn't read in first read_data(), but it generates
        // another DataReadable event so that another read_data() will happen to
        // pick it up.
        match hconn.events().into_iter().next().unwrap() {
            Http3Event::DataReadable { stream_id } => {
                assert_eq!(stream_id, request_stream_id);
                let mut buf = [0u8; 100];
                let (len, fin) = hconn.read_data(now(), stream_id, &mut buf).unwrap();
                assert_eq!(&buf[..len], &[0x64, 0x65, 0x66]);
                assert_eq!(fin, true);
            }
            x => {
                eprintln!("event {:?}", x);
                panic!()
            }
        }

        // Stream should now be closed and gone
        let mut buf = [0u8; 100];
        assert_eq!(
            hconn.read_data(now(), 0, &mut buf),
            Err(Error::TransportError(
                neqo_transport::Error::InvalidStreamId
            ))
        );
    }
}<|MERGE_RESOLUTION|>--- conflicted
+++ resolved
@@ -311,14 +311,6 @@
     pub fn process_input(&mut self, dgram: Datagram, now: Instant) {
         qdebug!([self] "Process input.");
         self.conn.process_input(dgram, now);
-<<<<<<< HEAD
-        self.check_state_change(now);
-        if self.state == Http3State::Initializing {
-            let res = self.check_connection_events();
-            let _ = self.check_result(now, res);
-        }
-=======
->>>>>>> ced7fa5f
     }
 
     pub fn conn(&mut self) -> &mut Connection {
@@ -437,13 +429,9 @@
                 ConnectionEvent::SendStreamCreatable { stream_type } => {
                     self.handle_stream_creatable(stream_type)?
                 }
-<<<<<<< HEAD
                 ConnectionEvent::AuthenticationNeeded => {
                     self.events.borrow_mut().authentication_needed();
                 }
-                ConnectionEvent::ConnectionClosed { error_code, .. } => {
-                    self.handle_connection_closed(error_code)?
-=======
                 ConnectionEvent::StateChange(state) => {
                     match state {
                         State::Connected => self.handle_connection_connected()?,
@@ -455,7 +443,6 @@
                         }
                         _ => {}
                     };
->>>>>>> ced7fa5f
                 }
                 ConnectionEvent::ZeroRttRejected => {
                     // TODO(mt) work out what to do here.
@@ -901,11 +888,7 @@
                     | Http3Event::DataReadable { stream_id }
                     | Http3Event::NewPushStream { stream_id } => *stream_id < goaway_stream_id,
                     Http3Event::Reset { .. }
-<<<<<<< HEAD
                     | Http3Event::AuthenticationNeeded
-                    | Http3Event::ConnectionConnected
-=======
->>>>>>> ced7fa5f
                     | Http3Event::GoawayReceived
                     | Http3Event::StateChange { .. } => true,
                     Http3Event::RequestsCreatable => false,
@@ -1018,23 +1001,12 @@
     NewPushStream { stream_id: u64 },
     /// New stream can be created
     RequestsCreatable,
-<<<<<<< HEAD
     /// Cert authentication needed
     AuthenticationNeeded,
-    /// Connection change state to Connected.
-    ConnectionConnected,
-    /// Client has received a GOAWAY frame
-    GoawayReceived,
-    /// Connection change state to Closing.
-    ConnectionClosing,
-    /// Connection change state to Closed.
-    ConnectionClosed { error_code: CloseError },
-=======
     /// Client has received a GOAWAY frame
     GoawayReceived,
     /// Connection state change.
     StateChange(Http3State),
->>>>>>> ced7fa5f
 }
 
 #[derive(Debug, Default, Clone)]
@@ -1063,17 +1035,12 @@
         self.insert(Http3Event::RequestsCreatable);
     }
 
-<<<<<<< HEAD
     pub fn authentication_needed(&mut self) {
         self.events.insert(Http3Event::AuthenticationNeeded);
     }
 
-    pub fn connected(&mut self) {
-        self.events.insert(Http3Event::ConnectionConnected);
-=======
     pub fn goaway_received(&self) {
         self.insert(Http3Event::GoawayReceived);
->>>>>>> ced7fa5f
     }
 
     pub fn connection_state_change(&self, state: Http3State) {
@@ -1096,11 +1063,8 @@
 #[cfg(test)]
 mod tests {
     use super::*;
-<<<<<<< HEAD
     use neqo_common::matches;
-=======
     use neqo_transport::State;
->>>>>>> ced7fa5f
     use test_fixture::*;
 
     fn assert_closed(hconn: &Http3Connection, expected: Error) {
@@ -1140,7 +1104,6 @@
             let out = neqo_trans_conn.process(out.dgram(), now());
             assert_eq!(*neqo_trans_conn.state(), State::Handshaking);
             let out = hconn.process(out.dgram(), now());
-<<<<<<< HEAD
             let out = neqo_trans_conn.process(out.dgram(), now());
             assert!(out.as_dgram_ref().is_none());
 
@@ -1151,7 +1114,6 @@
             let out = hconn.process(out.dgram(), now());
             let connected = |e| matches!(e, Http3Event::ConnectionConnected);
             assert!(hconn.events().into_iter().any(connected));
-=======
             let http_events = hconn.events();
             for e in http_events {
                 match e {
@@ -1159,7 +1121,6 @@
                     _ => panic!("events other than connected found"),
                 }
             }
->>>>>>> ced7fa5f
             assert_eq!(hconn.state(), Http3State::Connected);
             neqo_trans_conn.process(out.dgram(), now());
         } else {
