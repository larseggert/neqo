--- conflicted
+++ resolved
@@ -51,13 +51,8 @@
             Header::new("content-length", "3"),
         ])
         .unwrap();
-<<<<<<< HEAD
-    request.send_data(RESPONSE_DATA, now()).unwrap();
-    request.stream_close_send(now()).unwrap();
-=======
     request.send_data(RESPONSE_DATA, now).unwrap();
     request.stream_close_send(now).unwrap();
->>>>>>> 3a429ef8
 }
 
 fn process_server_events(server: &Http3Server, now: Instant) {
