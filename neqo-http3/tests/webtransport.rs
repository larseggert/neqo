--- conflicted
+++ resolved
@@ -17,13 +17,9 @@
 };
 use neqo_transport::{StreamId, StreamType};
 use test_fixture::{
-<<<<<<< HEAD
-    anti_replay, client_default_params, fixture_init, now, CountingConnectionIdGenerator,
-    DEFAULT_ADDR, DEFAULT_ALPN_H3, DEFAULT_KEYS, DEFAULT_SERVER_NAME,
-=======
-    anti_replay, exchange_packets, fixture_init, now, CountingConnectionIdGenerator, DEFAULT_ADDR,
-    DEFAULT_ALPN_H3, DEFAULT_KEYS, DEFAULT_SERVER_NAME,
->>>>>>> a20e4e95
+    anti_replay, client_default_params, exchange_packets, fixture_init, now,
+    CountingConnectionIdGenerator, DEFAULT_ADDR, DEFAULT_ALPN_H3, DEFAULT_KEYS,
+    DEFAULT_SERVER_NAME,
 };
 
 fn connect() -> (Http3Client, Http3Server) {
