--- conflicted
+++ resolved
@@ -7,47 +7,6 @@
 // Functions that handle capturing QLOG traces.
 
 use std::time::Instant;
-<<<<<<< HEAD
-
-use neqo_common::qlog::Qlog;
-
-#[cfg_attr(
-    not(feature = "qlog"),
-    expect(
-        unused_variables,
-        clippy::missing_const_for_fn,
-        reason = "Only used with qlog."
-    )
-)]
-pub fn qpack_read_insert_count_increment_instruction(
-    qlog: &Qlog,
-    increment: u64,
-    data: &[u8],
-    now: Instant,
-) {
-    #[cfg(feature = "qlog")]
-    qlog.add_event_data_with_instant(
-        || {
-            use neqo_common::hex;
-            use qlog::events::{
-                qpack::{QPackInstruction, QpackInstructionParsed, QpackInstructionTypeName},
-                EventData, RawInfo,
-            };
-
-            let raw = RawInfo {
-                length: Some(8),
-                payload_length: None,
-                data: Some(hex(data)),
-            };
-            let ev_data = EventData::QpackInstructionParsed(QpackInstructionParsed {
-                instruction: QPackInstruction::InsertCountIncrementInstruction {
-                    instruction_type: QpackInstructionTypeName::InsertCountIncrementInstruction,
-                    increment,
-                },
-                raw: Some(raw),
-            });
-
-=======
 
 use neqo_common::{hex, qlog::Qlog};
 use qlog::events::{
@@ -76,7 +35,6 @@
                 raw: Some(raw),
             });
 
->>>>>>> 3a429ef8
             Some(ev_data)
         },
         now,
