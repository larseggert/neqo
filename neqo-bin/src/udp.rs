--- conflicted
+++ resolved
@@ -8,11 +8,7 @@
 
 use std::{io, net::SocketAddr};
 
-<<<<<<< HEAD
-use neqo_common::DatagramMetaData;
-=======
-use neqo_common::{qdebug, Datagram};
->>>>>>> 9354a535
+use neqo_common::{qdebug, Datagram, DatagramMetaData};
 use neqo_udp::{DatagramIter, RecvBuf};
 
 /// Ideally this would live in [`neqo-udp`]. [`neqo-udp`] is used in Firefox.
