// Licensed under the Apache License, Version 2.0 <LICENSE-APACHE or
// http://www.apache.org/licenses/LICENSE-2.0> or the MIT license
// <LICENSE-MIT or http://opensource.org/licenses/MIT>, at your
// option. This file may not be copied, modified, or distributed
// except according to those terms.

#![allow(clippy::future_not_send)]

use std::{
    collections::{HashMap, VecDeque},
    fmt::{self, Display},
    fs::{create_dir_all, File, OpenOptions},
    io::{self, BufWriter},
    net::{IpAddr, Ipv4Addr, Ipv6Addr, SocketAddr, ToSocketAddrs},
    path::PathBuf,
    pin::Pin,
    process::exit,
    time::Instant,
};

use clap::Parser;
use futures::{
    future::{select, Either},
    FutureExt, TryFutureExt,
};
use neqo_common::{qdebug, qerror, qinfo, qlog::NeqoQlog, qwarn, Datagram, Role};
use neqo_crypto::{
    constants::{TLS_AES_128_GCM_SHA256, TLS_AES_256_GCM_SHA384, TLS_CHACHA20_POLY1305_SHA256},
    init, Cipher, ResumptionToken,
};
use neqo_http3::Output;
use neqo_transport::{AppError, CloseReason, ConnectionId, Version};
use tokio::time::Sleep;
use url::{Origin, Url};

use crate::SharedArgs;

mod http09;
mod http3;

const BUFWRITER_BUFFER_SIZE: usize = 64 * 1024;

#[derive(Debug)]
pub enum Error {
    ArgumentError(&'static str),
    Http3Error(neqo_http3::Error),
    IoError(io::Error),
    QlogError(qlog::Error),
    TransportError(neqo_transport::Error),
    ApplicationError(neqo_transport::AppError),
    CryptoError(neqo_crypto::Error),
}

impl From<neqo_crypto::Error> for Error {
    fn from(err: neqo_crypto::Error) -> Self {
        Self::CryptoError(err)
    }
}

impl From<io::Error> for Error {
    fn from(err: io::Error) -> Self {
        Self::IoError(err)
    }
}

impl From<neqo_http3::Error> for Error {
    fn from(err: neqo_http3::Error) -> Self {
        Self::Http3Error(err)
    }
}

impl From<qlog::Error> for Error {
    fn from(err: qlog::Error) -> Self {
        Self::QlogError(err)
    }
}

impl From<neqo_transport::Error> for Error {
    fn from(err: neqo_transport::Error) -> Self {
        Self::TransportError(err)
    }
}

impl From<neqo_transport::CloseReason> for Error {
    fn from(err: neqo_transport::CloseReason) -> Self {
        match err {
            CloseReason::Transport(e) => Self::TransportError(e),
            CloseReason::Application(e) => Self::ApplicationError(e),
        }
    }
}

impl Display for Error {
    fn fmt(&self, f: &mut fmt::Formatter) -> fmt::Result {
        write!(f, "Error: {self:?}")?;
        Ok(())
    }
}

impl std::error::Error for Error {}

type Res<T> = Result<T, Error>;

#[derive(Debug, Parser)]
#[command(author, version, about, long_about = None)]
#[allow(clippy::struct_excessive_bools)] // Not a good use of that lint.
pub struct Args {
    #[command(flatten)]
    shared: SharedArgs,

    urls: Vec<Url>,

    #[arg(short = 'm', default_value = "GET")]
    method: String,

    #[arg(short = 'H', long, number_of_values = 2)]
    header: Vec<String>,

    #[arg(name = "max-push", short = 'p', long, default_value = "10")]
    max_concurrent_push_streams: u64,

    #[arg(name = "download-in-series", long)]
    /// Download resources in series using separate connections.
    download_in_series: bool,

    #[arg(name = "concurrency", long, default_value = "100")]
    /// The maximum number of requests to have outstanding at one time.
    concurrency: usize,

    #[arg(name = "output-read-data", long)]
    /// Output received data to stdout
    output_read_data: bool,

    #[arg(name = "output-dir", long)]
    /// Save contents of fetched URLs to a directory
    output_dir: Option<PathBuf>,

    #[arg(short = 'r', long, hide = true)]
    /// Client attempts to resume by making multiple connections to servers.
    /// Requires that 2 or more URLs are listed for each server.
    /// Use this for 0-RTT: the stack always attempts 0-RTT on resumption.
    resume: bool,

    #[arg(name = "key-update", long, hide = true)]
    /// Attempt to initiate a key update immediately after confirming the connection.
    key_update: bool,

    #[arg(name = "ech", long, value_parser = |s: &str| hex::decode(s))]
    /// Enable encrypted client hello (ECH).
    /// This takes an encoded ECH configuration in hexadecimal format.
    ech: Option<Vec<u8>>,

    #[arg(name = "ipv4-only", short = '4', long)]
    /// Connect only over IPv4
    ipv4_only: bool,

    #[arg(name = "ipv6-only", short = '6', long)]
    /// Connect only over IPv6
    ipv6_only: bool,

    /// The test that this client will run. Currently, we only support "upload".
    #[arg(name = "test", long)]
    test: Option<String>,

    /// The request size that will be used for upload test.
    #[arg(name = "upload-size", long, default_value = "100")]
    upload_size: usize,

    /// Print connection stats after close.
    #[arg(name = "stats", long)]
    stats: bool,
}

impl Args {
    #[must_use]
    #[cfg(any(test, feature = "bench"))]
    #[allow(clippy::missing_panics_doc)]
    pub fn new(requests: &[u64]) -> Self {
        use std::str::FromStr;
        Self {
            shared: crate::SharedArgs::default(),
            urls: requests
                .iter()
                .map(|r| Url::from_str(&format!("http://[::1]:12345/{r}")).unwrap())
                .collect(),
            method: "GET".into(),
            header: vec![],
            max_concurrent_push_streams: 10,
            download_in_series: false,
            concurrency: 100,
            output_read_data: false,
            output_dir: Some("/dev/null".into()),
            resume: false,
            key_update: false,
            ech: None,
            ipv4_only: false,
            ipv6_only: false,
            test: None,
            upload_size: 100,
            stats: false,
        }
    }

    fn get_ciphers(&self) -> Vec<Cipher> {
        self.shared
            .ciphers
            .iter()
            .filter_map(|c| match c.as_str() {
                "TLS_AES_128_GCM_SHA256" => Some(TLS_AES_128_GCM_SHA256),
                "TLS_AES_256_GCM_SHA384" => Some(TLS_AES_256_GCM_SHA384),
                "TLS_CHACHA20_POLY1305_SHA256" => Some(TLS_CHACHA20_POLY1305_SHA256),
                _ => None,
            })
            .collect::<Vec<_>>()
    }

    fn update_for_tests(&mut self) {
        let Some(testcase) = self.shared.qns_test.as_ref() else {
            return;
        };

        if self.key_update {
            qerror!("internal option key_update set by user");
            exit(127)
        }

        if self.resume {
            qerror!("internal option resume set by user");
            exit(127)
        }

        // Only use v1 for most QNS tests.
        self.shared.quic_parameters.quic_version = vec![Version::Version1];
        match testcase.as_str() {
            "http3" => {
                if let Some(testcase) = &self.test {
                    if testcase.as_str() != "upload" {
                        qerror!("Unsupported test case: {testcase}");
                        exit(127)
                    }

                    self.method = String::from("POST");
                }
            }
            "handshake" | "transfer" | "retry" | "ecn" => {
                self.shared.use_old_http = true;
            }
            "resumption" => {
<<<<<<< HEAD
                if self.urls.len() < 2 {
                    qerror!("Warning: resumption tests won't work without >1 URL");
                    exit(127);
                }
                self.shared.use_old_http = true;
                self.resume = true;
            }
            "zerortt" => {
=======
>>>>>>> d6279bf4
                if self.urls.len() < 2 {
                    qerror!("Warning: resumption test won't work without >1 URL");
                    exit(127);
                }
                self.shared.use_old_http = true;
                self.resume = true;
            }
            "zerortt" => {
                if self.urls.len() < 2 {
                    qerror!("Warning: zerortt test won't work without >1 URL");
                    exit(127);
                }
                self.shared.use_old_http = true;
                self.resume = true;
                // PMTUD probes inflate what we sent in 1-RTT, causing QNS to fail the test.
                self.shared.quic_parameters.no_pmtud = true;
                // If we pace, we might get the initial server flight before sending sufficient
<<<<<<< HEAD
                // 0-RTT data to pass the QNS check.
=======
                // 0-RTT data to pass the QNS check. So let's burst.
>>>>>>> d6279bf4
                self.shared.quic_parameters.no_pacing = true;
            }
            "multiconnect" => {
                self.shared.use_old_http = true;
                self.download_in_series = true;
            }
            "chacha20" => {
                self.shared.use_old_http = true;
                self.shared.ciphers.clear();
                self.shared
                    .ciphers
                    .extend_from_slice(&[String::from("TLS_CHACHA20_POLY1305_SHA256")]);
            }
            "keyupdate" => {
                self.shared.use_old_http = true;
                self.key_update = true;
            }
            "v2" => {
                self.shared.use_old_http = true;
                // Use default version set for this test (which allows compatible vneg.)
                self.shared.quic_parameters.quic_version.clear();
            }
            _ => exit(127),
        }
    }

    #[cfg(any(test, feature = "bench"))]
    pub fn set_qlog_dir(&mut self, dir: PathBuf) {
        self.shared.qlog_dir = Some(dir);
    }
}

fn get_output_file(
    url: &Url,
    output_dir: &Option<PathBuf>,
    all_paths: &mut Vec<PathBuf>,
) -> Option<BufWriter<File>> {
    if let Some(ref dir) = output_dir {
        let mut out_path = dir.clone();

        let url_path = if url.path() == "/" {
            // If no path is given... call it "root"?
            "root"
        } else {
            // Omit leading slash
            &url.path()[1..]
        };
        out_path.push(url_path);

        if all_paths.contains(&out_path) {
            qerror!("duplicate path {}", out_path.display());
            return None;
        }

        qinfo!("Saving {url} to {out_path:?}");

        if let Some(parent) = out_path.parent() {
            create_dir_all(parent).ok()?;
        }

        let f = OpenOptions::new()
            .write(true)
            .create(true)
            .truncate(true)
            .open(&out_path)
            .ok()?;

        all_paths.push(out_path);
        Some(BufWriter::with_capacity(BUFWRITER_BUFFER_SIZE, f))
    } else {
        None
    }
}

enum Ready {
    Socket,
    Timeout,
}

// Wait for the socket to be readable or the timeout to fire.
async fn ready(
    socket: &crate::udp::Socket,
    mut timeout: Option<&mut Pin<Box<Sleep>>>,
) -> Result<Ready, io::Error> {
    let socket_ready = Box::pin(socket.readable()).map_ok(|()| Ready::Socket);
    let timeout_ready = timeout
        .as_mut()
        .map_or_else(|| Either::Right(futures::future::pending()), Either::Left)
        .map(|()| Ok(Ready::Timeout));
    select(socket_ready, timeout_ready).await.factor_first().0
}

/// Handles a given task on the provided [`Client`].
trait Handler {
    type Client: Client;

    fn handle(&mut self, client: &mut Self::Client) -> Res<bool>;
    fn take_token(&mut self) -> Option<ResumptionToken>;
}

enum CloseState {
    NotClosing,
    Closing,
    Closed,
}

/// Network client, e.g. [`neqo_transport::Connection`] or [`neqo_http3::Http3Client`].
trait Client {
    fn process_output(&mut self, now: Instant) -> Output;
    fn process_multiple_input<'a, I>(&mut self, dgrams: I, now: Instant)
    where
        I: IntoIterator<Item = &'a Datagram>;
    fn has_events(&self) -> bool;
    fn close<S>(&mut self, now: Instant, app_error: AppError, msg: S)
    where
        S: AsRef<str> + Display;
    fn is_closed(&self) -> Result<CloseState, CloseReason>;
    fn stats(&self) -> neqo_transport::Stats;
}

struct Runner<'a, H: Handler> {
    local_addr: SocketAddr,
    socket: &'a mut crate::udp::Socket,
    client: H::Client,
    handler: H,
    timeout: Option<Pin<Box<Sleep>>>,
    args: &'a Args,
}

impl<'a, H: Handler> Runner<'a, H> {
    async fn run(mut self) -> Res<Option<ResumptionToken>> {
        loop {
            let handler_done = self.handler.handle(&mut self.client)?;
            self.process_output().await?;
            if self.client.has_events() {
                continue;
            }

            #[allow(clippy::match_same_arms)]
            match (handler_done, self.client.is_closed()?) {
                // more work
                (false, _) => {}
                // no more work, closing connection
                (true, CloseState::NotClosing) => {
                    self.client.close(Instant::now(), 0, "kthxbye!");
                    continue;
                }
                // no more work, already closing connection
                (true, CloseState::Closing) => {}
                // no more work, connection closed, terminating
                (true, CloseState::Closed) => break,
            }

            match ready(self.socket, self.timeout.as_mut()).await? {
                Ready::Socket => self.process_multiple_input().await?,
                Ready::Timeout => {
                    self.timeout = None;
                }
            }
        }

        if self.args.stats {
            qinfo!("{:?}", self.client.stats());
        }

        Ok(self.handler.take_token())
    }

    async fn process_output(&mut self) -> Result<(), io::Error> {
        loop {
            match self.client.process_output(Instant::now()) {
                Output::Datagram(dgram) => {
                    self.socket.writable().await?;
                    self.socket.send(&dgram)?;
                }
                Output::Callback(new_timeout) => {
                    qdebug!("Setting timeout of {:?}", new_timeout);
                    self.timeout = Some(Box::pin(tokio::time::sleep(new_timeout)));
                    break;
                }
                Output::None => {
                    qdebug!("Output::None");
                    break;
                }
            }
        }

        Ok(())
    }

    async fn process_multiple_input(&mut self) -> Res<()> {
        loop {
            let dgrams = self.socket.recv(&self.local_addr)?;
            if dgrams.is_empty() {
                break;
            }
            self.client
                .process_multiple_input(dgrams.iter(), Instant::now());
            self.process_output().await?;
        }

        Ok(())
    }
}

fn qlog_new(args: &Args, hostname: &str, cid: &ConnectionId) -> Res<NeqoQlog> {
    let Some(qlog_dir) = args.shared.qlog_dir.clone() else {
        return Ok(NeqoQlog::disabled());
    };

    // hostname might be an IPv6 address, e.g. `[::1]`. `:` is an invalid
    // Windows file name character.
    #[cfg(windows)]
    let hostname: String = hostname
        .chars()
        .map(|c| if c == ':' { '_' } else { c })
        .collect();

    NeqoQlog::enabled_with_file(
        qlog_dir,
        Role::Client,
        Some("Example qlog".to_string()),
        Some("Example qlog description".to_string()),
        format!("{hostname}-{cid}"),
    )
    .map_err(Error::QlogError)
}

pub async fn client(mut args: Args) -> Res<()> {
    neqo_common::log::init(
        args.shared
            .verbose
            .as_ref()
            .map(clap_verbosity_flag::Verbosity::log_level_filter),
    );
    init()?;

    args.update_for_tests();

    init()?;

    let urls_by_origin = args
        .urls
        .clone()
        .into_iter()
        .fold(HashMap::<Origin, VecDeque<Url>>::new(), |mut urls, url| {
            urls.entry(url.origin()).or_default().push_back(url);
            urls
        })
        .into_iter()
        .filter_map(|(origin, urls)| match origin {
            Origin::Tuple(_scheme, h, p) => Some(((h, p), urls)),
            Origin::Opaque(x) => {
                qwarn!("Opaque origin {x:?}");
                None
            }
        });

    for ((host, port), mut urls) in urls_by_origin {
        if args.resume && urls.len() < 2 {
            qerror!("Resumption to {host} cannot work without at least 2 URLs.");
            exit(127);
        }

        let remote_addr = format!("{host}:{port}").to_socket_addrs()?.find(|addr| {
            !matches!(
                (addr, args.ipv4_only, args.ipv6_only),
                (SocketAddr::V4(..), false, true) | (SocketAddr::V6(..), true, false)
            )
        });
        let Some(remote_addr) = remote_addr else {
            qerror!("No compatible address found for: {host}");
            exit(1);
        };

        let local_addr = match remote_addr {
            SocketAddr::V4(..) => SocketAddr::new(IpAddr::V4(Ipv4Addr::from([0; 4])), 0),
            SocketAddr::V6(..) => SocketAddr::new(IpAddr::V6(Ipv6Addr::from([0; 16])), 0),
        };

        let mut socket = crate::udp::Socket::bind(local_addr)?;
        let real_local = socket.local_addr().unwrap();
        qinfo!(
            "{} Client connecting: {:?} -> {:?}",
            if args.shared.use_old_http { "H9" } else { "H3" },
            real_local,
            remote_addr,
        );

        let hostname = format!("{host}");
        let mut token: Option<ResumptionToken> = None;
        let mut first = true;
        while !urls.is_empty() {
            let to_request = if (args.resume && first) || args.download_in_series {
                urls.pop_front().into_iter().collect()
            } else {
                std::mem::take(&mut urls)
            };

            first = false;

            token = if args.shared.use_old_http {
                let client =
                    http09::create_client(&args, real_local, remote_addr, &hostname, token)
                        .expect("failed to create client");

                let handler = http09::Handler::new(to_request, &args);

                Runner {
                    args: &args,
                    client,
                    handler,
                    local_addr: real_local,
                    socket: &mut socket,
                    timeout: None,
                }
                .run()
                .await?
            } else {
                let client = http3::create_client(&args, real_local, remote_addr, &hostname, token)
                    .expect("failed to create client");

                let handler = http3::Handler::new(to_request, &args);

                Runner {
                    args: &args,
                    client,
                    handler,
                    local_addr: real_local,
                    socket: &mut socket,
                    timeout: None,
                }
                .run()
                .await?
            };
        }
    }

    Ok(())
}<|MERGE_RESOLUTION|>--- conflicted
+++ resolved
@@ -246,19 +246,8 @@
                 self.shared.use_old_http = true;
             }
             "resumption" => {
-<<<<<<< HEAD
                 if self.urls.len() < 2 {
                     qerror!("Warning: resumption tests won't work without >1 URL");
-                    exit(127);
-                }
-                self.shared.use_old_http = true;
-                self.resume = true;
-            }
-            "zerortt" => {
-=======
->>>>>>> d6279bf4
-                if self.urls.len() < 2 {
-                    qerror!("Warning: resumption test won't work without >1 URL");
                     exit(127);
                 }
                 self.shared.use_old_http = true;
@@ -274,11 +263,7 @@
                 // PMTUD probes inflate what we sent in 1-RTT, causing QNS to fail the test.
                 self.shared.quic_parameters.no_pmtud = true;
                 // If we pace, we might get the initial server flight before sending sufficient
-<<<<<<< HEAD
-                // 0-RTT data to pass the QNS check.
-=======
                 // 0-RTT data to pass the QNS check. So let's burst.
->>>>>>> d6279bf4
                 self.shared.quic_parameters.no_pacing = true;
             }
             "multiconnect" => {
