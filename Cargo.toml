[workspace]
members = [
  "fuzz",
  "neqo-bin",
  "neqo-common",
  "neqo-crypto",
  "neqo-http3",
  "neqo-qpack",
  "neqo-transport",
  "neqo-udp",
  "test-fixture",
]
resolver = "2"

[workspace.package]
homepage = "https://github.com/mozilla/neqo/"
repository = "https://github.com/mozilla/neqo/"
authors = ["The Neqo Authors <necko@mozilla.com>"]
description = "Neqo, the Mozilla implementation of QUIC in Rust."
keywords = ["quic", "http3", "neqo", "mozilla", "ietf", "firefox"]
categories = ["network-programming", "web-programming"]
readme = "README.md"
version = "0.12.2"
# Keep in sync with `.rustfmt.toml` `edition`.
edition = "2021"
license = "MIT OR Apache-2.0"
# Don't increase beyond what Firefox is currently using:
# https://searchfox.org/mozilla-central/search?q=MINIMUM_RUST_VERSION&path=python/mozboot/mozboot/util.py
rust-version = "1.82.0"

[workspace.dependencies]
enum-map = { version = "2.7", default-features = false }
enumset = { version = "1.1", default-features = false }
<<<<<<< HEAD
log = { version = "0.4", default-features = false, features = ["std"] }
qlog = { version = "0.13", default-features = false }
quinn-udp = { version = "0.5.6", default-features = false, features = ["direct-log", "fast-apple-datapath"] }
regex = { version = "1.9", default-features = false, features = ["std", "perf", "unicode-perl"] }
static_assertions = { version = "1.1", default-features = false }
strum = { version = "0.26", default-features = false, features = ["std", "derive"] }
url = { version = "2.5.3", default-features = false, features = ["std"] }
=======
hex = { version = "0.4", default-features = false }
log = { version = "0.4", default-features = false }
qlog = { version = "0.15", default-features = false }
quinn-udp = { version = "0.5.10", default-features = false, features = ["direct-log", "fast-apple-datapath"] }
regex = { version = "1.9", default-features = false }
static_assertions = { version = "1.1", default-features = false }
strum = { version = "0.26", default-features = false, features = ["derive"] }
url = { version = "2.5", default-features = false, features = ["std"] }
>>>>>>> 3b8fac0f

[workspace.lints.rust]
absolute_paths_not_starting_with_crate = "warn"
ambiguous_negative_literals = "warn"
explicit_outlives_requirements = "warn"
macro_use_extern_crate = "warn"
missing_abi = "warn"
non_ascii_idents = "warn"
redundant_imports = "warn"
redundant_lifetimes = "warn"
trivial_numeric_casts = "warn"
unit_bindings = "warn"
unused_import_braces = "warn"
unused_lifetimes = "warn"
unused_macro_rules = "warn"
unused_qualifications = "warn"

[workspace.lints.clippy]
cargo = { level = "warn", priority = -1 }
nursery = { level = "warn", priority = -1 }
pedantic = { level = "warn", priority = -1 }
allow_attributes = "warn"
allow_attributes_without_reason = "warn"
cfg_not_test = "warn"
clone_on_ref_ptr = "warn"
create_dir = "warn"
dbg_macro = "warn"
empty_drop = "warn"
empty_enum_variants_with_brackets = "warn"
filetype_is_file = "warn"
float_cmp_const = "warn"
fn_to_numeric_cast_any = "warn"
get_unwrap = "warn"
if_then_some_else_none = "warn"
infinite_loop = "warn"
large_include_file = "warn"
let_underscore_must_use = "warn"
let_underscore_untyped = "warn"
literal_string_with_formatting_args = "allow" # FIXME: Re-enable "warn" when MSRV is > 1.87. See https://github.com/rust-lang/rust-clippy/pull/13953#issuecomment-2676336899
lossy_float_literal = "warn"
mem_forget = "warn"
mixed_read_write_in_expression = "warn"
multiple_crate_versions = "allow"
multiple_inherent_impl = "warn"
mutex_atomic = "warn"
mutex_integer = "warn"
needless_raw_strings = "warn"
pathbuf_init_then_push = "warn"
pub_without_shorthand = "warn"
rc_buffer = "warn"
rc_mutex = "warn"
redundant_type_annotations = "warn"
ref_patterns = "warn"
renamed_function_params = "warn"
rest_pat_in_fully_bound_structs = "warn"
self_named_module_files = "warn"
semicolon_inside_block = "warn"
string_lit_chars_any = "warn"
string_to_string = "warn"
suspicious_xor_used_as_pow = "warn"
try_err = "warn"
unnecessary_safety_comment = "warn"
unnecessary_safety_doc = "warn"
unnecessary_self_imports = "warn"
unneeded_field_pattern = "warn"
unused_result_ok = "warn"
unused_trait_names = "warn"
unwrap_in_result = "warn"
unwrap_used = "warn"
verbose_file_reads = "warn"

# Optimize build dependencies, because bindgen and proc macros / style
# compilation take more to run than to build otherwise.
[profile.dev.build-override]
opt-level = 1

[profile.release]
lto = "fat"

[profile.bench]
# Inherits from the "release" profile, so just provide overrides here:
# https://doc.rust-lang.org/cargo/reference/profiles.html#release
debug = true

[profile.profiling]
inherits = "release"
debug = true<|MERGE_RESOLUTION|>--- conflicted
+++ resolved
@@ -31,24 +31,14 @@
 [workspace.dependencies]
 enum-map = { version = "2.7", default-features = false }
 enumset = { version = "1.1", default-features = false }
-<<<<<<< HEAD
+hex = { version = "0.4", default-features = false }
 log = { version = "0.4", default-features = false, features = ["std"] }
-qlog = { version = "0.13", default-features = false }
-quinn-udp = { version = "0.5.6", default-features = false, features = ["direct-log", "fast-apple-datapath"] }
-regex = { version = "1.9", default-features = false, features = ["std", "perf", "unicode-perl"] }
-static_assertions = { version = "1.1", default-features = false }
-strum = { version = "0.26", default-features = false, features = ["std", "derive"] }
-url = { version = "2.5.3", default-features = false, features = ["std"] }
-=======
-hex = { version = "0.4", default-features = false }
-log = { version = "0.4", default-features = false }
 qlog = { version = "0.15", default-features = false }
 quinn-udp = { version = "0.5.10", default-features = false, features = ["direct-log", "fast-apple-datapath"] }
-regex = { version = "1.9", default-features = false }
+regex = { version = "1.9", default-features = false, features = ["std", "perf", "unicode-perl"] }
 static_assertions = { version = "1.1", default-features = false }
 strum = { version = "0.26", default-features = false, features = ["derive"] }
 url = { version = "2.5", default-features = false, features = ["std"] }
->>>>>>> 3b8fac0f
 
 [workspace.lints.rust]
 absolute_paths_not_starting_with_crate = "warn"
