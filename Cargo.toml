[workspace]
members = [
  "fuzz",
  "neqo-bin",
  "neqo-common",
  "neqo-crypto",
  "neqo-http3",
  "neqo-qpack",
  "neqo-transport",
  "neqo-udp",
  "test-fixture",
]
resolver = "2"

[workspace.package]
homepage = "https://github.com/mozilla/neqo/"
repository = "https://github.com/mozilla/neqo/"
authors = ["The Neqo Authors <necko@mozilla.com>"]
description = "Neqo, the Mozilla implementation of QUIC in Rust."
keywords = ["quic", "http3", "neqo", "mozilla", "ietf", "firefox"]
categories = ["network-programming", "web-programming"]
readme = "README.md"
version = "0.13.4"
# Keep in sync with `.rustfmt.toml` `edition`.
edition = "2021"
license = "MIT OR Apache-2.0"
# Don't increase beyond what Firefox is currently using:
# https://searchfox.org/mozilla-central/search?q=MINIMUM_RUST_VERSION&path=python/mozboot/mozboot/util.py
# In addition, currently Mozilla CI uses a Rust fork before the official Rust 1.82.0 release, thus stay on 1.81.0 for now.
# https://bugzilla.mozilla.org/show_bug.cgi?id=1968057#c1
rust-version = "1.81.0"

[workspace.dependencies]
enum-map = { version = "2.7", default-features = false }
enumset = { version = "1.1", default-features = false }
hex = { version = "0.4", default-features = false }
log = { version = "0.4", default-features = false, features = ["std"] }
qlog = { version = "0.15.1", default-features = false }
quinn-udp = { version = "0.5.11", default-features = false, features = ["direct-log"] }
<<<<<<< HEAD
regex = { version = "1.9", default-features = false, features = ["std", "perf", "unicode-perl"] }
=======
regex = { version = "1.9", default-features = false }
rustc-hash = { version = "2.1", default-features = false, features = [ "std" ]}
>>>>>>> 37c3aeeb
static_assertions = { version = "1.1", default-features = false }
strum = { version = "0.27", default-features = false, features = ["derive"] }
url = { version = "2.5", default-features = false, features = ["std"] }

[workspace.lints.rust]
absolute_paths_not_starting_with_crate = "warn"
# TODO: Re-activate with MSRV 1.82.0. See
# https://github.com/mozilla/neqo/pull/2661 for details.
# ambiguous_negative_literals = "warn"
explicit_outlives_requirements = "warn"
macro_use_extern_crate = "warn"
missing_abi = "warn"
non_ascii_idents = "warn"
# TODO: Re-activate with MSRV 1.82.0. See
# https://github.com/mozilla/neqo/pull/2661 for details.
# redundant_imports = "warn"
redundant_lifetimes = "warn"
trivial_numeric_casts = "warn"
unit_bindings = "warn"
unused_import_braces = "warn"
unused_lifetimes = "warn"
unused_macro_rules = "warn"
unused_qualifications = "warn"

[workspace.lints.clippy]
cargo = { level = "warn", priority = -1 }
nursery = { level = "warn", priority = -1 }
pedantic = { level = "warn", priority = -1 }
allow_attributes = "warn"
allow_attributes_without_reason = "warn"
cfg_not_test = "warn"
clone_on_ref_ptr = "warn"
create_dir = "warn"
dbg_macro = "warn"
empty_drop = "warn"
empty_enum_variants_with_brackets = "warn"
field_scoped_visibility_modifiers = "warn"
filetype_is_file = "warn"
float_cmp_const = "warn"
fn_to_numeric_cast_any = "warn"
get_unwrap = "warn"
if_then_some_else_none = "warn"
# TODO: Re-activate with MSRV 1.82.0. See
# https://github.com/mozilla/neqo/pull/2661 for details.
# impl_trait_in_params = "warn"
infinite_loop = "warn"
iter_over_hash_type = "warn"
large_include_file = "warn"
let_underscore_must_use = "warn"
let_underscore_untyped = "warn"
literal_string_with_formatting_args = "allow" # FIXME: Re-enable "warn" when MSRV is > 1.87. See https://github.com/rust-lang/rust-clippy/pull/13953#issuecomment-2676336899
lossy_float_literal = "warn"
map_with_unused_argument_over_ranges = "warn"
mem_forget = "warn"
mixed_read_write_in_expression = "warn"
module_name_repetitions = "warn"
multiple_crate_versions = "allow"
multiple_inherent_impl = "warn"
mutex_atomic = "warn"
mutex_integer = "warn"
needless_raw_strings = "warn"
partial_pub_fields = "warn"
pathbuf_init_then_push = "warn"
precedence_bits = "warn"
pub_without_shorthand = "warn"
rc_buffer = "warn"
rc_mutex = "warn"
redundant_test_prefix = "warn"
redundant_type_annotations = "warn"
ref_patterns = "warn"
renamed_function_params = "warn"
rest_pat_in_fully_bound_structs = "warn"
return_and_then = "warn"
self_named_module_files = "warn"
semicolon_inside_block = "warn"
string_lit_chars_any = "warn"
string_to_string = "warn"
suspicious_xor_used_as_pow = "warn"
try_err = "warn"
unnecessary_safety_comment = "warn"
unnecessary_safety_doc = "warn"
unnecessary_self_imports = "warn"
unneeded_field_pattern = "warn"
unused_result_ok = "warn"
unused_trait_names = "warn"
unwrap_in_result = "warn"
unwrap_used = "warn"
verbose_file_reads = "warn"

# Optimize build dependencies, because bindgen and proc macros / style
# compilation take more to run than to build otherwise.
[profile.dev.build-override]
opt-level = 1

[profile.release]
lto = "fat"

[profile.bench]
# Inherits from the "release" profile, so just provide overrides here:
# https://doc.rust-lang.org/cargo/reference/profiles.html#release
debug = true

[profile.profiling]
inherits = "release"
debug = true<|MERGE_RESOLUTION|>--- conflicted
+++ resolved
@@ -37,12 +37,8 @@
 log = { version = "0.4", default-features = false, features = ["std"] }
 qlog = { version = "0.15.1", default-features = false }
 quinn-udp = { version = "0.5.11", default-features = false, features = ["direct-log"] }
-<<<<<<< HEAD
 regex = { version = "1.9", default-features = false, features = ["std", "perf", "unicode-perl"] }
-=======
-regex = { version = "1.9", default-features = false }
 rustc-hash = { version = "2.1", default-features = false, features = [ "std" ]}
->>>>>>> 37c3aeeb
 static_assertions = { version = "1.1", default-features = false }
 strum = { version = "0.27", default-features = false, features = ["derive"] }
 url = { version = "2.5", default-features = false, features = ["std"] }
