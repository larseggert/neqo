--- conflicted
+++ resolved
@@ -49,11 +49,8 @@
 redundant_type_annotations = "warn"
 ref_patterns = "warn"
 renamed_function_params = "warn"
-<<<<<<< HEAD
 semicolon_inside_block = "warn"
-=======
 unneeded_field_pattern = "warn"
->>>>>>> b0fbde70
 unused_trait_names = "warn"
 
 # Optimize build dependencies, because bindgen and proc macros / style
