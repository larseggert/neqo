[workspace]
members = [
  "fuzz",
  "neqo-bin",
  "neqo-common",
  "neqo-crypto",
  "neqo-http3",
  "neqo-qpack",
  "neqo-transport",
  "neqo-udp",
  "test-fixture",
]
resolver = "2"

[workspace.package]
homepage = "https://github.com/mozilla/neqo/"
repository = "https://github.com/mozilla/neqo/"
authors = ["The Neqo Authors <necko@mozilla.com>"]
description = "Neqo, the Mozilla implementation of QUIC in Rust."
keywords = ["quic", "http3", "neqo", "mozilla", "ietf", "firefox"]
categories = ["network-programming", "web-programming"]
readme = "README.md"
version = "0.12.2"
# Keep in sync with `.rustfmt.toml` `edition`.
edition = "2021"
license = "MIT OR Apache-2.0"
# Don't increase beyond what Firefox is currently using:
# https://searchfox.org/mozilla-central/search?q=MINIMUM_RUST_VERSION&path=python/mozboot/mozboot/util.py
rust-version = "1.82.0"

[workspace.dependencies]
enum-map = { version = "2.7", default-features = false }
enumset = { version = "1.1", default-features = false }
hex = { version = "0.4", default-features = false }
log = { version = "0.4", default-features = false, features = ["std"] }
qlog = { version = "0.15", default-features = false }
<<<<<<< HEAD
quinn-udp = { version = "0.5.10", default-features = false, features = ["direct-log", "fast-apple-datapath"] }
regex = { version = "1.9", default-features = false, features = ["std", "perf", "unicode-perl"] }
=======
quinn-udp = { version = "0.5.11", default-features = false, features = ["direct-log", "fast-apple-datapath"] }
regex = { version = "1.9", default-features = false }
>>>>>>> 9354a535
static_assertions = { version = "1.1", default-features = false }
strum = { version = "0.26", default-features = false, features = ["derive"] }
url = { version = "2.5", default-features = false, features = ["std"] }

[workspace.lints.rust]
absolute_paths_not_starting_with_crate = "warn"
ambiguous_negative_literals = "warn"
explicit_outlives_requirements = "warn"
macro_use_extern_crate = "warn"
missing_abi = "warn"
non_ascii_idents = "warn"
redundant_imports = "warn"
redundant_lifetimes = "warn"
trivial_numeric_casts = "warn"
unit_bindings = "warn"
unused_import_braces = "warn"
unused_lifetimes = "warn"
unused_macro_rules = "warn"
unused_qualifications = "warn"

[workspace.lints.clippy]
cargo = { level = "warn", priority = -1 }
nursery = { level = "warn", priority = -1 }
pedantic = { level = "warn", priority = -1 }
allow_attributes = "warn"
allow_attributes_without_reason = "warn"
cfg_not_test = "warn"
clone_on_ref_ptr = "warn"
create_dir = "warn"
dbg_macro = "warn"
empty_drop = "warn"
empty_enum_variants_with_brackets = "warn"
filetype_is_file = "warn"
float_cmp_const = "warn"
fn_to_numeric_cast_any = "warn"
get_unwrap = "warn"
if_then_some_else_none = "warn"
infinite_loop = "warn"
large_include_file = "warn"
let_underscore_must_use = "warn"
let_underscore_untyped = "warn"
literal_string_with_formatting_args = "allow" # FIXME: Re-enable "warn" when MSRV is > 1.87. See https://github.com/rust-lang/rust-clippy/pull/13953#issuecomment-2676336899
lossy_float_literal = "warn"
mem_forget = "warn"
mixed_read_write_in_expression = "warn"
multiple_crate_versions = "allow"
multiple_inherent_impl = "warn"
mutex_atomic = "warn"
mutex_integer = "warn"
needless_raw_strings = "warn"
pathbuf_init_then_push = "warn"
pub_without_shorthand = "warn"
rc_buffer = "warn"
rc_mutex = "warn"
redundant_type_annotations = "warn"
ref_patterns = "warn"
renamed_function_params = "warn"
rest_pat_in_fully_bound_structs = "warn"
self_named_module_files = "warn"
semicolon_inside_block = "warn"
string_lit_chars_any = "warn"
string_to_string = "warn"
suspicious_xor_used_as_pow = "warn"
try_err = "warn"
unnecessary_safety_comment = "warn"
unnecessary_safety_doc = "warn"
unnecessary_self_imports = "warn"
unneeded_field_pattern = "warn"
unused_result_ok = "warn"
unused_trait_names = "warn"
unwrap_in_result = "warn"
unwrap_used = "warn"
verbose_file_reads = "warn"

# Optimize build dependencies, because bindgen and proc macros / style
# compilation take more to run than to build otherwise.
[profile.dev.build-override]
opt-level = 1

[profile.release]
lto = "fat"

[profile.bench]
# Inherits from the "release" profile, so just provide overrides here:
# https://doc.rust-lang.org/cargo/reference/profiles.html#release
debug = true

[profile.profiling]
inherits = "release"
debug = true<|MERGE_RESOLUTION|>--- conflicted
+++ resolved
@@ -34,13 +34,8 @@
 hex = { version = "0.4", default-features = false }
 log = { version = "0.4", default-features = false, features = ["std"] }
 qlog = { version = "0.15", default-features = false }
-<<<<<<< HEAD
-quinn-udp = { version = "0.5.10", default-features = false, features = ["direct-log", "fast-apple-datapath"] }
+quinn-udp = { version = "0.5.11", default-features = false, features = ["direct-log", "fast-apple-datapath"] }
 regex = { version = "1.9", default-features = false, features = ["std", "perf", "unicode-perl"] }
-=======
-quinn-udp = { version = "0.5.11", default-features = false, features = ["direct-log", "fast-apple-datapath"] }
-regex = { version = "1.9", default-features = false }
->>>>>>> 9354a535
 static_assertions = { version = "1.1", default-features = false }
 strum = { version = "0.26", default-features = false, features = ["derive"] }
 url = { version = "2.5", default-features = false, features = ["std"] }
