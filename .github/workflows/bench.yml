--- conflicted
+++ resolved
@@ -80,18 +80,17 @@
 
       - name: Profile client/server transfer
         run: |
-<<<<<<< HEAD
           for CC in newreno cubic; do
             { mkdir -p server; \
               cd server; \
               taskset -c 0 nice -n -20 \
-              cargo +$TOOLCHAIN flamegraph -v -c "$PERF_CMD" \
-                --bin neqo-server -- --db ../test-fixture/db --cc "$CC" $HOST:4433 || true; } &
+              cargo "+$TOOLCHAIN" flamegraph -v -c "$PERF_CMD" \
+                --bin neqo-server -- --db ../test-fixture/db --cc "$CC" "$HOST:4433" || true; } &
             mkdir -p client; \
               cd client; \
               time taskset -c 1 nice -n -20 \
-              cargo +$TOOLCHAIN flamegraph -v -c "$PERF_CMD" \
-                --bin neqo-client -- --output-dir . --cc "$CC" https://$HOST:4433/$SIZE
+              cargo "+$TOOLCHAIN" flamegraph -v -c "$PERF_CMD" \
+                --bin neqo-client -- --output-dir . --cc "$CC" "https://$HOST:4433/$SIZE"
             killall -INT neqo-server
             cd ${{ github.workspace }}
             [ "$(wc -c < client/"$SIZE")" -eq "$SIZE" ] || exit 1
@@ -101,21 +100,6 @@
               mv "$PEER/perf.data" "$PEER-$CC.perf"
             done
           done
-=======
-          { mkdir server; \
-            cd server; \
-            taskset -c 0 nice -n -20 \
-            cargo "+$TOOLCHAIN" flamegraph -v -c "$PERF_CMD" \
-              --bin neqo-server -- --db ../test-fixture/db "$HOST:4433" || true; } &
-          mkdir client; \
-            cd client; \
-            time taskset -c 1 nice -n -20 \
-            cargo "+$TOOLCHAIN" flamegraph -v -c "$PERF_CMD" \
-              --bin neqo-client -- --output-dir . "https://$HOST:4433/$SIZE"
-          killall -INT neqo-server
-          cd ${{ github.workspace }}
-          [ "$(wc -c < client/"$SIZE")" -eq "$SIZE" ] || exit 1
->>>>>>> 532dcc5f
         env:
           HOST: localhost
           SIZE: 1073741824 # 1 GB
@@ -140,8 +124,11 @@
       - name: Generate perf reports
         run: |
           perf report -i perf.data --no-children --stdio > transfer.perf.txt &
-          perf report -i client/perf.data --no-children --stdio > client.perf.txt &
-          perf report -i server/perf.data --no-children --stdio > server.perf.txt &
+          for CC in newreno cubic; do
+            for PEER in client server; do
+              perf report -i "$PEER-$CC.perf" --no-children --stdio > "$PEER-$CC.txt" &
+             done
+          done
           wait
 
       - name: Cache main-branch results
