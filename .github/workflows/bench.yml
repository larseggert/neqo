--- conflicted
+++ resolved
@@ -140,11 +140,7 @@
       - name: Archive perf data
         uses: actions/upload-artifact@v4
         with:
-<<<<<<< HEAD
-          name: bench
-=======
           name: ${{ github.event.repository.name }}-${{ github.sha }}
->>>>>>> 7f6fc8bd
           path: |
             *.svg
             *.perf
