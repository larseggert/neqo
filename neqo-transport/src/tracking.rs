--- conflicted
+++ resolved
@@ -278,11 +278,7 @@
     // A simple addition of a packet number to the tracked set.
     // This doesn't do a binary search on the assumption that
     // new packets will generally be added to the start of the list.
-<<<<<<< HEAD
-    fn add(&mut self, pn: PacketNumber) {
-=======
-    fn add(&mut self, pn: packet::Number) -> Res<()> {
->>>>>>> 27a42e41
+    fn add(&mut self, pn: packet::Number) {
         for i in 0..self.ranges.len() {
             match self.ranges[i].add(pn) {
                 InsertionResult::Largest => return,
