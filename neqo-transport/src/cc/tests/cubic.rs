--- conflicted
+++ resolved
@@ -235,15 +235,8 @@
             next_pn_send = fill_cwnd(&mut cubic, next_pn_send, now);
         }
 
-<<<<<<< HEAD
-        let expected = (CUBIC_C
-            * ((now - epoch_start).as_secs_f64() - k).powi(3)
-            * convert_to_f64(cubic.max_datagram_size())
-            + cwnd_initial_f64 * 10.0)
-=======
         let expected = (CUBIC_C * ((now - epoch_start).as_secs_f64() - k).powi(3))
-            .mul_add(MAX_DATAGRAM_SIZE_F64, CWND_INITIAL_10_F64)
->>>>>>> c209c439
+            .mul_add(convert_to_f64(cubic.max_datagram_size()), CWND_INITIAL_10_F64)
             .round() as usize;
 
         assert_within(cubic.cwnd(), expected, cubic.max_datagram_size());
