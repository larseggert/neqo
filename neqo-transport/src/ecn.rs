// Licensed under the Apache License, Version 2.0 <LICENSE-APACHE or
// http://www.apache.org/licenses/LICENSE-2.0> or the MIT license
// <LICENSE-MIT or http://opensource.org/licenses/MIT>, at your
// option. This file may not be copied, modified, or distributed
// except according to those terms.

use std::ops::{AddAssign, Deref, DerefMut, Sub};

use enum_map::{Enum, EnumMap};
use neqo_common::{qdebug, qinfo, qwarn, Ecn};

use crate::{
    packet,
    recovery::{self, sent},
    Stats,
};

/// The number of packets to use for testing a path for ECN capability.
pub(crate) const TEST_COUNT: usize = 10;

/// The number of packets to use for testing a path for ECN capability when exchanging
/// Initials during the handshake. This is a lower number than [`TEST_COUNT`] to avoid
/// unnecessarily delaying the handshake; we would otherwise double the PTO [`TEST_COUNT`]
/// times.
const TEST_COUNT_INITIAL_PHASE: usize = 3;

/// The state information related to testing a path for ECN capability.
/// See RFC9000, Appendix A.4.
#[derive(Debug, PartialEq, Clone, Copy)]
enum ValidationState {
    /// The path is currently being tested for ECN capability, with the number of probes sent so
    /// far on the path during the ECN validation.
    Testing {
        probes_sent: usize,
        initial_probes_acked: usize,
        initial_probes_lost: usize,
    },
    /// The validation test has concluded but the path's ECN capability is not yet known.
    Unknown,
    /// The path is known to **not** be ECN capable.
    Failed(ValidationError),
    /// The path is known to be ECN capable.
    Capable,
}

impl Default for ValidationState {
    fn default() -> Self {
        Self::Testing {
            probes_sent: 0,
            initial_probes_acked: 0,
            initial_probes_lost: 0,
        }
    }
}

impl ValidationState {
    fn set(&mut self, new: Self, stats: &mut Stats) {
        let old = std::mem::replace(self, new);

        match old {
            Self::Testing { .. } | Self::Unknown => {}
            Self::Failed(_) => debug_assert!(false, "Failed is a terminal state"),
            Self::Capable => stats.ecn_path_validation[ValidationOutcome::Capable] -= 1,
        }
        match new {
            Self::Testing { .. } | Self::Unknown => {}
            Self::Failed(error) => {
                stats.ecn_path_validation[ValidationOutcome::NotCapable(error)] += 1;
            }
            Self::Capable => stats.ecn_path_validation[ValidationOutcome::Capable] += 1,
        }
    }
}

/// The counts for different ECN marks.
///
/// Note: [`Count`] is used both for outgoing UDP datagrams, returned by
/// remote through QUIC ACKs and for incoming UDP datagrams, read from IP TOS
/// header. In the former case, given that QUIC ACKs only carry
/// [`Ecn::Ect0`], [`Ecn::Ect1`] and [`Ecn::Ce`], but never
/// [`Ecn::NotEct`], the [`Ecn::NotEct`] value will always be 0.
///
/// See also <https://www.rfc-editor.org/rfc/rfc9000.html#section-19.3.2>.
#[derive(PartialEq, Eq, Debug, Clone, Copy, Default)]
pub struct Count(EnumMap<Ecn, u64>);

impl Deref for Count {
    type Target = EnumMap<Ecn, u64>;

    fn deref(&self) -> &Self::Target {
        &self.0
    }
}

impl DerefMut for Count {
    fn deref_mut(&mut self) -> &mut Self::Target {
        &mut self.0
    }
}

impl Count {
    #[must_use]
    pub const fn new(not_ect: u64, ect0: u64, ect1: u64, ce: u64) -> Self {
        // Yes, the enum array order is different from the argument order.
        Self(EnumMap::from_array([not_ect, ect1, ect0, ce]))
    }

    /// Whether any of the ECT(0), ECT(1) or CE counts are non-zero.
    #[must_use]
    pub fn is_some(&self) -> bool {
        self[Ecn::Ect0] > 0 || self[Ecn::Ect1] > 0 || self[Ecn::Ce] > 0
    }

    /// Whether all of the ECN counts are zero (including Not-ECT.)
    #[must_use]
    pub fn is_empty(&self) -> bool {
        self.iter().all(|(_, count)| *count == 0)
    }
}

impl Sub<Self> for Count {
    type Output = Self;

    /// Subtract the ECN counts in `other` from `self`.
    fn sub(self, rhs: Self) -> Self {
        let mut diff = Self::default();
        for (ecn, count) in &mut *diff {
            *count = self[ecn].saturating_sub(rhs[ecn]);
        }
        diff
    }
}

impl AddAssign<Ecn> for Count {
    fn add_assign(&mut self, rhs: Ecn) {
        self[rhs] += 1;
    }
}

#[derive(PartialEq, Eq, Debug, Clone, Copy, Default)]
pub struct ValidationCount(EnumMap<ValidationOutcome, u64>);

impl Deref for ValidationCount {
    type Target = EnumMap<ValidationOutcome, u64>;

    fn deref(&self) -> &Self::Target {
        &self.0
    }
}

impl DerefMut for ValidationCount {
    fn deref_mut(&mut self) -> &mut Self::Target {
        &mut self.0
    }
}

#[derive(Debug, Clone, Copy, Enum, PartialEq, Eq)]
pub enum ValidationError {
    BlackHole,
    Bleaching,
    ReceivedUnsentECT1,
}

#[derive(Debug, Clone, Copy, Enum, PartialEq, Eq)]
pub enum ValidationOutcome {
    Capable,
    NotCapable(ValidationError),
}

#[derive(Debug, Default)]
pub(crate) struct Info {
    /// The current state of ECN validation on this path.
    state: ValidationState,

    /// The largest ACK seen so far.
    largest_acked: packet::Number,

    /// The ECN counts from the last ACK frame that increased `largest_acked`.
    baseline: Count,
}

impl Info {
    /// Set the baseline (= the ECN counts from the last ACK Frame).
    pub(crate) fn set_baseline(&mut self, baseline: Count) {
        self.baseline = baseline;
    }

    /// Expose the current baseline.
    pub(crate) const fn baseline(&self) -> Count {
        self.baseline
    }

    /// Count the number of packets sent out on this path during ECN validation.
    /// Exit ECN validation if the number of packets sent exceeds `TEST_COUNT`.
    /// We do not implement the part of the RFC that says to exit ECN validation if the time since
    /// the start of ECN validation exceeds 3 * PTO, since this seems to happen much too quickly.
    pub(crate) fn on_packet_sent(&mut self, stats: &mut Stats) {
        if let ValidationState::Testing { probes_sent, .. } = &mut self.state {
            *probes_sent += 1;
            qdebug!("ECN probing: sent {probes_sent} probes");
            if *probes_sent == TEST_COUNT {
                qdebug!("ECN probing concluded with {probes_sent} probes sent");
                self.state.set(ValidationState::Unknown, stats);
            }
        }
    }

    /// Disable ECN.
    pub(crate) fn disable_ecn(&mut self, stats: &mut Stats, reason: ValidationError) {
        self.state.set(ValidationState::Failed(reason), stats);
    }

    /// Process ECN counts from an ACK frame.
    ///
    /// Returns whether ECN counts contain new valid ECN CE marks.
    pub(crate) fn on_packets_acked(
        &mut self,
<<<<<<< HEAD
        acked_packets: &[SentPacket],
        ack_ecn: Option<&Count>,
=======
        acked_packets: &[sent::Packet],
        ack_ecn: Option<Count>,
>>>>>>> 0f326212
        stats: &mut Stats,
    ) -> bool {
        let prev_baseline = self.baseline;

        self.validate_ack_ecn_and_update(acked_packets, ack_ecn, stats);

        matches!(self.state, ValidationState::Capable)
            && (self.baseline - prev_baseline)[Ecn::Ce] > 0
    }

    /// An [`Ecn::Ect0`] marked packet has been acked.
    pub(crate) fn acked_ecn(&mut self) {
        if let ValidationState::Testing {
            initial_probes_acked: probes_acked,
            ..
        } = &mut self.state
        {
            *probes_acked += 1;
        }
    }

    /// An [`Ecn::Ect0`] marked packet has been declared lost.
    pub(crate) fn lost_ecn(&mut self, pt: packet::Type, stats: &mut Stats) {
        if pt != packet::Type::Initial {
            return;
        }

        if let ValidationState::Testing {
            initial_probes_acked: probes_acked,
            initial_probes_lost: probes_lost,
            ..
        } = &mut self.state
        {
            *probes_lost += 1;
            // If we have lost all initial probes a bunch of times, we can conclude that the path
            // is not ECN capable and likely drops all ECN marked packets.
            if *probes_acked == 0 && *probes_lost == TEST_COUNT_INITIAL_PHASE {
                qdebug!(
                    "ECN validation failed, all {probes_lost} initial marked packets were lost"
                );
                self.disable_ecn(stats, ValidationError::BlackHole);
            }
        }
    }

    /// After the ECN validation test has ended, check if the path is ECN capable.
    fn validate_ack_ecn_and_update(
        &mut self,
<<<<<<< HEAD
        acked_packets: &[SentPacket],
        ack_ecn: Option<&Count>,
=======
        acked_packets: &[sent::Packet],
        ack_ecn: Option<Count>,
>>>>>>> 0f326212
        stats: &mut Stats,
    ) {
        // RFC 9000, Section 13.4.2.1:
        //
        // > Validating ECN counts from reordered ACK frames can result in failure. An endpoint MUST
        // > NOT fail ECN validation as a result of processing an ACK frame that does not increase
        // > the largest acknowledged packet number.
        let largest_acked = acked_packets.first().expect("must be there");
        if largest_acked.pn() <= self.largest_acked {
            return;
        }

        // RFC 9000, Appendix A.4:
        //
        // > From the "unknown" state, successful validation of the ECN counts in an ACK frame
        // > (see Section 13.4.2.1) causes the ECN state for the path to become "capable", unless
        // > no marked packet has been acknowledged.
        match self.state {
            ValidationState::Testing { .. } | ValidationState::Failed(_) => return,
            ValidationState::Unknown | ValidationState::Capable => {}
        }

        // RFC 9000, Section 13.4.2.1:
        //
        // > An endpoint that receives an ACK frame with ECN counts therefore validates
        // > the counts before using them. It performs this validation by comparing newly
        // > received counts against those from the last successfully processed ACK frame.
        //
        // > If an ACK frame newly acknowledges a packet that the endpoint sent with
        // > either the ECT(0) or ECT(1) codepoint set, ECN validation fails if the
        // > corresponding ECN counts are not present in the ACK frame.
        let Some(ack_ecn) = ack_ecn else {
            qwarn!("ECN validation failed, no ECN counts in ACK frame");
            self.disable_ecn(stats, ValidationError::Bleaching);
            return;
        };
        let ack_ecn = *ack_ecn;
        stats.ecn_tx_acked[largest_acked.packet_type()] = ack_ecn;

        // We always mark with ECT(0) - if at all - so we only need to check for that.
        //
        // > ECN validation also fails if the sum of the increase in ECT(0) and ECN-CE counts is
        // > less than the number of newly acknowledged packets that were originally sent with an
        // > ECT(0) marking.
        let newly_acked_sent_with_ect0: u64 = acked_packets
            .iter()
            .filter(|p| p.ecn_marked_ect0())
            .count()
            .try_into()
            .expect("usize fits into u64");
        if newly_acked_sent_with_ect0 == 0 {
            qwarn!("ECN validation failed, no ECT(0) packets were newly acked");
            self.disable_ecn(stats, ValidationError::Bleaching);
            return;
        }
        let ecn_diff = ack_ecn - self.baseline;
        let sum_inc = ecn_diff[Ecn::Ect0] + ecn_diff[Ecn::Ce];
        if sum_inc < newly_acked_sent_with_ect0 {
            qwarn!(
                "ECN validation failed, ACK counted {sum_inc} new marks, but {newly_acked_sent_with_ect0} of newly acked packets were sent with ECT(0)"
            );
            self.disable_ecn(stats, ValidationError::Bleaching);
        } else if ecn_diff[Ecn::Ect1] > 0 {
            qwarn!("ECN validation failed, ACK counted ECT(1) marks that were never sent");
            self.disable_ecn(stats, ValidationError::ReceivedUnsentECT1);
        } else if self.state != ValidationState::Capable {
            qinfo!("ECN validation succeeded, path is capable");
            self.state.set(ValidationState::Capable, stats);
        }
        self.baseline = ack_ecn;
        self.largest_acked = largest_acked.pn();
    }

    pub(crate) const fn is_marking(&self) -> bool {
        match self.state {
            ValidationState::Testing { .. } | ValidationState::Capable => true,
            ValidationState::Failed(_) | ValidationState::Unknown => false,
        }
    }

    /// The ECN mark to use for an outgoing UDP datagram.
    ///
    /// On [`Ecn::Ect0`] adds a [`recovery::Token::EcnEct0`] to `tokens` in
    /// order to detect potential loss, then handled in [`Info::lost_ecn`].
    pub(crate) fn ecn_mark(&self, tokens: &mut Vec<recovery::Token>) -> Ecn {
        if self.is_marking() {
            tokens.push(recovery::Token::EcnEct0);
            Ecn::Ect0
        } else {
            Ecn::NotEct
        }
    }
}<|MERGE_RESOLUTION|>--- conflicted
+++ resolved
@@ -215,13 +215,8 @@
     /// Returns whether ECN counts contain new valid ECN CE marks.
     pub(crate) fn on_packets_acked(
         &mut self,
-<<<<<<< HEAD
-        acked_packets: &[SentPacket],
+        acked_packets: &[sent::Packet],
         ack_ecn: Option<&Count>,
-=======
-        acked_packets: &[sent::Packet],
-        ack_ecn: Option<Count>,
->>>>>>> 0f326212
         stats: &mut Stats,
     ) -> bool {
         let prev_baseline = self.baseline;
@@ -270,13 +265,8 @@
     /// After the ECN validation test has ended, check if the path is ECN capable.
     fn validate_ack_ecn_and_update(
         &mut self,
-<<<<<<< HEAD
-        acked_packets: &[SentPacket],
+        acked_packets: &[sent::Packet],
         ack_ecn: Option<&Count>,
-=======
-        acked_packets: &[sent::Packet],
-        ack_ecn: Option<Count>,
->>>>>>> 0f326212
         stats: &mut Stats,
     ) {
         // RFC 9000, Section 13.4.2.1:
