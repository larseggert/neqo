--- conflicted
+++ resolved
@@ -2229,22 +2229,7 @@
             // We need to keep the connection alive, including sending a PING again.
             self.idle_timeout.send_keep_alive(now, pto, tokens)
         } else {
-<<<<<<< HEAD
             false
-=======
-            let pto = path.borrow().rtt().pto(self.confirmed());
-            if !builder.packet_empty() {
-                // The packet only contains an ACK.  Check whether we want to
-                // force an ACK with a PING so we can stop tracking packets.
-                self.loss_recovery.should_probe(pto, now)
-            } else if self.streams.need_keep_alive() {
-                // We need to keep the connection alive, including sending
-                // a PING again.
-                self.idle_timeout.send_keep_alive(now, pto, tokens)
-            } else {
-                false
-            }
->>>>>>> 5a99e850
         };
         if probe {
             // Nothing ack-eliciting and we need to probe; send PING.
