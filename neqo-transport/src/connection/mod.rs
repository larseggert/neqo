--- conflicted
+++ resolved
@@ -561,13 +561,8 @@
     /// higher preference.
     /// # Errors
     /// When the operation fails, which is usually due to bad inputs or bad connection state.
-<<<<<<< HEAD
     pub fn set_alpn<A: AsRef<str>>(&mut self, protocols: &[A]) -> Res<()> {
-        self.crypto.tls.set_alpn(protocols)?;
-=======
-    pub fn set_alpn(&mut self, protocols: &[impl AsRef<str>]) -> Res<()> {
         self.crypto.tls_mut().set_alpn(protocols)?;
->>>>>>> cb6d430a
         Ok(())
     }
 
