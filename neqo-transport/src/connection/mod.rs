--- conflicted
+++ resolved
@@ -595,21 +595,6 @@
         debug_assert_eq!(self.role, Role::Client);
         debug_assert!(self.crypto.has_resumption_token());
         // Values less than GRANULARITY are ignored when using the token, so use 0 where needed.
-<<<<<<< HEAD
-        let zero = Duration::from_millis(0);
-        let rtt = self.paths.primary().map_or_else(
-            || zero,
-            |p| {
-                let rtt = p.borrow().rtt().estimate();
-                // Do not encode a guestimated RTT if we have no actual samples and the guess is
-                // larger than the default initial RTT. (The guess can be very large under lossy
-                // conditions.)
-                if p.borrow().rtt().first_sample_time().is_none() {
-                    if rtt < INITIAL_RTT {
-                        rtt
-                    } else {
-                        zero
-=======
         let rtt = self.paths.primary().map_or_else(
             // If we don't have a path, we don't have an RTT.
             || Duration::from_millis(0),
@@ -623,7 +608,6 @@
                         rtt
                     } else {
                         Duration::from_millis(0)
->>>>>>> d6279bf4
                     }
                 } else {
                     rtt
@@ -1435,11 +1419,7 @@
                     && self.stats.borrow().saved_datagrams <= EXTRA_INITIALS
                 {
                     self.crypto.resend_unacked(PacketNumberSpace::Initial);
-<<<<<<< HEAD
-                    self.drop_0rtt(now);
-=======
                     self.resend_0rtt(now);
->>>>>>> d6279bf4
                 }
             }
             (PacketType::VersionNegotiation | PacketType::Retry | PacketType::OtherVersion, ..) => {
@@ -2893,11 +2873,7 @@
                     self.crypto.resend_unacked(space);
                     if space == PacketNumberSpace::Initial {
                         self.crypto.resend_unacked(PacketNumberSpace::Handshake);
-<<<<<<< HEAD
-                        self.drop_0rtt(now);
-=======
                         self.resend_0rtt(now);
->>>>>>> d6279bf4
                     }
                 }
             }
@@ -3110,14 +3086,8 @@
         stats.largest_acknowledged = max(stats.largest_acknowledged, largest_acknowledged);
     }
 
-<<<<<<< HEAD
-    // Tell 0-RTT packets that they were "lost".
-    fn drop_0rtt(&mut self, now: Instant) {
-        // Tell 0-RTT packets that they were "lost".
-=======
     /// Tell 0-RTT packets that they were "lost".
     fn resend_0rtt(&mut self, now: Instant) {
->>>>>>> d6279bf4
         if let Some(path) = self.paths.primary() {
             let dropped = self.loss_recovery.drop_0rtt(&path, now);
             self.handle_lost_packets(&dropped);
@@ -3130,11 +3100,7 @@
             return;
         }
         qdebug!([self], "0-RTT rejected");
-<<<<<<< HEAD
-        self.drop_0rtt(now);
-=======
         self.resend_0rtt(now);
->>>>>>> d6279bf4
         self.streams.zero_rtt_rejected();
         self.crypto.states.discard_0rtt_keys();
         self.events.client_0rtt_rejected();
