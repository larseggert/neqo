// Licensed under the Apache License, Version 2.0 <LICENSE-APACHE or
// http://www.apache.org/licenses/LICENSE-2.0> or the MIT license
// <LICENSE-MIT or http://opensource.org/licenses/MIT>, at your
// option. This file may not be copied, modified, or distributed
// except according to those terms.

use std::time::Duration;

<<<<<<< HEAD
use neqo_common::{event::Provider as _, Decoder, Dscp, Encoder};
use test_fixture::{
    assertions::{self, assert_initial, assert_version},
    datagram, now, split_datagram,
};
=======
use neqo_common::{event::Provider as _, Datagram, Decoder, Dscp, Encoder};
use test_fixture::{assertions, datagram, now, split_datagram};
>>>>>>> 5233f182

use super::{
    super::{CloseReason, ConnectionEvent, Output, State, ZeroRttState},
    client_default_params, connect, connect_fail, default_client, default_server, exchange_ticket,
    new_client, new_server, send_something, server_default_params,
};
use crate::{
<<<<<<< HEAD
    connection::{test_internal, tests::AT_LEAST_PTO},
    frame::FrameType,
    packet::{self, PACKET_BIT_LONG},
=======
    connection::tests::connect_rtt_idle_with_modifier,
    packet::PACKET_BIT_LONG,
>>>>>>> 5233f182
    tparams::{TransportParameter, TransportParameterId::*},
    Error, Stats, Version, MIN_INITIAL_PACKET_SIZE,
};

// The expected PTO duration after the first Initial is sent.
const INITIAL_PTO: Duration = Duration::from_millis(300);

/// # Panics
///
/// When the count of received packets doesn't match the count of received packets with the
/// (default) DSCP.
pub fn assert_dscp(stats: &Stats) {
    assert_eq!(stats.dscp_rx[Dscp::Cs0], stats.packets_rx);
}

#[test]
fn unknown_version() {
    let mut client = default_client();
    // Start the handshake.
    drop(client.process_output(now()).dgram());

    let mut unknown_version_packet = vec![0x80, 0x1a, 0x1a, 0x1a, 0x1a];
    unknown_version_packet.resize(MIN_INITIAL_PACKET_SIZE, 0x0);
    drop(client.process(Some(datagram(unknown_version_packet)), now()));
    assert_eq!(1, client.stats().dropped_rx);
    assert_dscp(&client.stats());
}

#[test]
fn server_receive_unknown_first_packet() {
    let mut server = default_server();

    let mut unknown_version_packet = vec![0x80, 0x1a, 0x1a, 0x1a, 0x1a];
    unknown_version_packet.resize(MIN_INITIAL_PACKET_SIZE, 0x0);

    assert_eq!(
        server.process(Some(datagram(unknown_version_packet)), now()),
        Output::None
    );

    assert_eq!(1, server.stats().dropped_rx);
    assert_dscp(&server.stats());
}

fn create_vn(initial_pkt: &[u8], versions: &[u32]) -> Vec<u8> {
    let mut dec = Decoder::from(&initial_pkt[5..]); // Skip past version.
    let dst_cid = dec.decode_vec(1).expect("client DCID");
    let src_cid = dec.decode_vec(1).expect("client SCID");

    let mut encoder = Encoder::default();
    encoder.encode_byte(PACKET_BIT_LONG);
    encoder.encode(&[0; 4]); // Zero version == VN.
    encoder.encode_vec(1, src_cid);
    encoder.encode_vec(1, dst_cid);

    for v in versions {
        encoder.encode_uint(4, *v);
    }
    encoder.into()
}

#[test]
fn version_negotiation_current_version() {
    let mut client = default_client();
    // Start the handshake.
    let initial_pkt = client
        .process_output(now())
        .dgram()
        .expect("a datagram")
        .to_vec();
    _ = client.process_output(now()).dgram().expect("a datagram");

    let vn = create_vn(
        &initial_pkt,
        &[0x1a1a_1a1a, Version::default().wire_version()],
    );

    let dgram = datagram(vn);
    let mut delay = client.process(Some(dgram), now()).callback();
    delay += client.process_output(now() + delay).callback(); // TODO: Why is there first a 5ms pacing delay before the PTO?
    assert_eq!(delay, INITIAL_PTO);
    assert_eq!(*client.state(), State::WaitInitial);
    assert_eq!(1, client.stats().dropped_rx);
    assert_dscp(&client.stats());
}

#[test]
fn version_negotiation_version0() {
    let mut client = default_client();
    // Start the handshake.
    let initial_pkt = client
        .process_output(now())
        .dgram()
        .expect("a datagram")
        .to_vec();
    _ = client.process_output(now()).dgram().expect("a datagram");

    let vn = create_vn(&initial_pkt, &[0, 0x1a1a_1a1a]);

    let dgram = datagram(vn);
    let mut delay = client.process(Some(dgram), now()).callback();
    delay += client.process_output(now() + delay).callback(); // TODO: Why is there first a 5ms pacing delay before the PTO?
    assert_eq!(delay, INITIAL_PTO);
    assert_eq!(*client.state(), State::WaitInitial);
    assert_eq!(1, client.stats().dropped_rx);
    assert_dscp(&client.stats());
}

#[test]
fn version_negotiation_only_reserved() {
    let mut client = default_client();
    // Start the handshake.
    let initial_pkt = client
        .process_output(now())
        .dgram()
        .expect("a datagram")
        .to_vec();

    let vn = create_vn(&initial_pkt, &[0x1a1a_1a1a, 0x2a2a_2a2a]);

    let dgram = datagram(vn);
    assert_eq!(client.process(Some(dgram), now()), Output::None);
    match client.state() {
        State::Closed(err) => {
            assert_eq!(*err, CloseReason::Transport(Error::VersionNegotiation));
        }
        _ => panic!("Invalid client state"),
    }
    assert_dscp(&client.stats());
}

#[test]
fn version_negotiation_corrupted() {
    let mut client = default_client();
    // Start the handshake.
    let initial_pkt = client
        .process_output(now())
        .dgram()
        .expect("a datagram")
        .to_vec();
    _ = client.process_output(now()).dgram().expect("a datagram");

    let vn = create_vn(&initial_pkt, &[0x1a1a_1a1a, 0x2a2a_2a2a]);

    let dgram = datagram(vn[..vn.len() - 1].to_vec());
    let mut delay = client.process(Some(dgram), now()).callback();
    delay += client.process_output(now() + delay).callback(); // TODO: Why is there first a 5ms pacing delay before the PTO?
    assert_eq!(delay, INITIAL_PTO);
    assert_eq!(*client.state(), State::WaitInitial);
    assert_eq!(1, client.stats().dropped_rx);
    assert_dscp(&client.stats());
}

#[test]
fn version_negotiation_empty() {
    let mut client = default_client();
    // Start the handshake.
    let initial_pkt = client
        .process_output(now())
        .dgram()
        .expect("a datagram")
        .to_vec();
    _ = client.process_output(now()).dgram().expect("a datagram");

    let vn = create_vn(&initial_pkt, &[]);

    let dgram = datagram(vn);
    let mut delay = client.process(Some(dgram), now()).callback();
    delay += client.process_output(now() + delay).callback(); // TODO: Why is there first a 5ms pacing delay before the PTO?
    assert_eq!(delay, INITIAL_PTO);
    assert_eq!(*client.state(), State::WaitInitial);
    assert_eq!(1, client.stats().dropped_rx);
    assert_dscp(&client.stats());
}

#[test]
fn version_negotiation_not_supported() {
    let mut client = default_client();
    // Start the handshake.
    let initial_pkt = client
        .process_output(now())
        .dgram()
        .expect("a datagram")
        .to_vec();

    let vn = create_vn(&initial_pkt, &[0x1a1a_1a1a, 0x2a2a_2a2a, 0xff00_0001]);
    let dgram = datagram(vn);
    assert_eq!(client.process(Some(dgram), now()), Output::None);
    match client.state() {
        State::Closed(err) => {
            assert_eq!(*err, CloseReason::Transport(Error::VersionNegotiation));
        }
        _ => panic!("Invalid client state"),
    }
    assert_dscp(&client.stats());
}

#[test]
fn version_negotiation_bad_cid() {
    let mut client = default_client();
    // Start the handshake.
    let mut initial_pkt = client
        .process_output(now())
        .dgram()
        .expect("a datagram")
        .to_vec();
    _ = client.process_output(now()).dgram().expect("a datagram");

    initial_pkt[6] ^= 0xc4;
    let vn = create_vn(&initial_pkt, &[0x1a1a_1a1a, 0x2a2a_2a2a, 0xff00_0001]);

    let dgram = datagram(vn);
    let mut delay = client.process(Some(dgram), now()).callback();
    delay += client.process_output(now() + delay).callback(); // TODO: Why is there first a 5ms pacing delay before the PTO?
    assert_eq!(delay, INITIAL_PTO);
    assert_eq!(*client.state(), State::WaitInitial);
    assert_eq!(1, client.stats().dropped_rx);
    assert_dscp(&client.stats());
}

#[test]
fn compatible_upgrade() {
    let mut client = default_client();
    let mut server = default_server();

    connect(&mut client, &mut server);
    assert_eq!(client.version(), Version::Version2);
    assert_eq!(server.version(), Version::Version2);
    assert_dscp(&client.stats());
    assert_dscp(&server.stats());
}

/// When the first packet from the client is gigantic, the server might generate acknowledgment
/// packets in version 1.  Both client and server need to handle that gracefully.
#[test]
fn compatible_upgrade_large_initial() {
    let mut client = new_client(client_default_params().versions(
        Version::Version1,
        vec![Version::Version2, Version::Version1],
    ));
    client
        .set_local_tparam(
            TestTransportParameter,
            TransportParameter::Bytes(vec![0; 2048]),
        )
        .unwrap();
    let mut server = new_server(server_default_params().versions(
        Version::Version1,
        vec![Version::Version2, Version::Version1],
    ));

    // Client Initial should take 2 packets.
    // Each should elicit a Version 1 ACK from the server.
    let dgram = client.process_output(now()).dgram();
    let dgram2 = client.process_output(now()).dgram();
    assert!(dgram.is_some() && dgram2.is_some());
    server.process_input(dgram.unwrap(), now());
    let dgram = server.process(dgram2, now()).dgram();
    assert!(dgram.is_some());
    // The following uses the Version from *outside* this crate.
    assert_version(dgram.as_ref().unwrap(), Version::Version1.wire_version());
    client.process_input(dgram.unwrap(), now());

    // Connect, but strip padding from all the packets to keep the accounting tight.
    connect_rtt_idle_with_modifier(&mut client, &mut server, Duration::new(0, 0), |dgram| {
        fn is_padding(dgram: &Datagram) -> bool {
            // Minimum packet size is 19 (1 type, 1 packet len, 1 content, 16 tag)
            dgram.len() < 20 || dgram[1..dgram.len() - 1].iter().all(|&x| x == dgram[0])
        }
        let (first, second) = split_datagram(&dgram);
        if second.as_ref().is_some_and(is_padding) {
            Some(first)
        } else {
            Some(dgram)
        }
    });
    assert_eq!(client.version(), Version::Version2);
    assert_eq!(server.version(), Version::Version2);
    // We removed padding, so no packets should be dropped.
    assert_eq!(client.stats().dropped_rx, 0);
    assert_eq!(server.stats().dropped_rx, 0);
    assert_dscp(&client.stats());
    assert_dscp(&server.stats());
}

/// A server that supports versions 1 and 2 might prefer version 1 and that's OK.
/// This one starts with version 1 and stays there.
#[test]
fn compatible_no_upgrade() {
    let mut client = new_client(client_default_params().versions(
        Version::Version1,
        vec![Version::Version2, Version::Version1],
    ));
    let mut server = new_server(server_default_params().versions(
        Version::Version1,
        vec![Version::Version1, Version::Version2],
    ));

    connect(&mut client, &mut server);
    assert_eq!(client.version(), Version::Version1);
    assert_eq!(server.version(), Version::Version1);
}

/// A server that supports versions 1 and 2 might prefer version 1 and that's OK.
/// This one starts with version 2 and downgrades to version 1.
#[test]
fn compatible_downgrade() {
    let mut client = new_client(client_default_params().versions(
        Version::Version2,
        vec![Version::Version2, Version::Version1],
    ));
    let mut server = new_server(server_default_params().versions(
        Version::Version2,
        vec![Version::Version1, Version::Version2],
    ));

    connect(&mut client, &mut server);
    assert_eq!(client.version(), Version::Version1);
    assert_eq!(server.version(), Version::Version1);
}

/// Inject a Version Negotiation packet, which the client detects when it validates the
/// server `version_negotiation` transport parameter.
#[test]
fn version_negotiation_downgrade() {
    const DOWNGRADE: Version = Version::Draft29;

    let mut client = default_client();
    // The server sets the current version in the transport parameter and
    // protects Initial packets with the version in its configuration.
    // When a server `Connection` is created by a `Server`, the configuration is set
    // to match the version of the packet it first receives.  This replicates that.
    let mut server = new_server(server_default_params().versions(DOWNGRADE, Version::all()));

    // Start the handshake and spoof a VN packet.
    let initial = client.process_output(now()).dgram().unwrap();
    let vn = create_vn(&initial, &[DOWNGRADE.wire_version()]);
    let dgram = datagram(vn);
    client.process_input(dgram, now());

    connect_fail(
        &mut client,
        &mut server,
        Error::VersionNegotiation,
        Error::Peer(Error::VersionNegotiation.code()),
    );
}

/// A server connection needs to be configured with the version that the client attempts.
/// Otherwise, it will object to the client transport parameters and not do anything.
#[test]
fn invalid_server_version() {
    let mut client =
        new_client(client_default_params().versions(Version::Version1, Version::all()));
    let mut server =
        new_server(server_default_params().versions(Version::Version2, Version::all()));

    let dgram = client.process_output(now()).dgram();
    let dgram2 = client.process_output(now()).dgram();
    server.process_input(dgram.unwrap(), now());
    server.process_input(dgram2.unwrap(), now());

    // Three packets received (one is zero padding).
    assert_eq!(server.stats().packets_rx, 3);
    // One dropped (the zero padding).
    assert_eq!(server.stats().dropped_rx, 1);
    assert_eq!(server.stats().saved_datagrams, 0);
    // The server effectively hasn't reacted here.
    match server.state() {
        State::Closed(err) => {
            assert_eq!(*err, CloseReason::Transport(Error::CryptoAlert(47)));
        }
        _ => panic!("invalid server state"),
    }
}

#[test]
fn invalid_current_version_client() {
    const OTHER_VERSION: Version = Version::Draft29;

    let mut client = default_client();
    let mut server = default_server();

    assert_ne!(OTHER_VERSION, client.version());
    client
        .set_local_tparam(
            VersionInformation,
            TransportParameter::Versions {
                current: OTHER_VERSION.wire_version(),
                other: Version::all()
                    .iter()
                    .copied()
                    .map(Version::wire_version)
                    .collect(),
            },
        )
        .unwrap();

    connect_fail(
        &mut client,
        &mut server,
        Error::Peer(Error::CryptoAlert(47).code()),
        Error::CryptoAlert(47),
    );
}

/// To test this, we need to disable compatible upgrade so that the server doesn't update
/// its transport parameters.  Then, we can overwrite its transport parameters without
/// them being overwritten.  Otherwise, it would be hard to find a window during which
/// the transport parameter can be modified.
#[test]
fn invalid_current_version_server() {
    const OTHER_VERSION: Version = Version::Draft29;

    let mut client = default_client();
    let mut server =
        new_server(server_default_params().versions(Version::default(), vec![Version::default()]));

    assert!(!Version::default().is_compatible(OTHER_VERSION));
    server
        .set_local_tparam(
            VersionInformation,
            TransportParameter::Versions {
                current: OTHER_VERSION.wire_version(),
                other: vec![OTHER_VERSION.wire_version()],
            },
        )
        .unwrap();

    connect_fail(
        &mut client,
        &mut server,
        Error::CryptoAlert(47),
        Error::Peer(Error::CryptoAlert(47).code()),
    );
}

#[test]
fn no_compatible_version() {
    const OTHER_VERSION: Version = Version::Draft29;

    let mut client = default_client();
    let mut server = default_server();

    assert_ne!(OTHER_VERSION, client.version());
    client
        .set_local_tparam(
            VersionInformation,
            TransportParameter::Versions {
                current: Version::default().wire_version(),
                other: vec![OTHER_VERSION.wire_version()],
            },
        )
        .unwrap();

    connect_fail(
        &mut client,
        &mut server,
        Error::Peer(Error::CryptoAlert(47).code()),
        Error::CryptoAlert(47),
    );
}

/// When a compatible upgrade chooses a different version, 0-RTT is rejected.
#[test]
fn compatible_upgrade_0rtt_rejected() {
    // This is the baseline configuration where v1 is attempted and v2 preferred.
    let prefer_v2 = client_default_params().versions(
        Version::Version1,
        vec![Version::Version2, Version::Version1],
    );
    let mut client = new_client(prefer_v2.clone());
    // The server will start with this so that the client resumes with v1.
    let just_v1 = server_default_params().versions(Version::Version1, vec![Version::Version1]);
    let mut server = new_server(just_v1);

    connect(&mut client, &mut server);
    assert_eq!(client.version(), Version::Version1);
    let token = exchange_ticket(&mut client, &mut server, now());

    // Now upgrade the server to the preferred configuration.
    let mut client = new_client(prefer_v2);
    let mut server = new_server(server_default_params().versions(
        Version::Version1,
        vec![Version::Version2, Version::Version1],
    ));
    client.enable_resumption(now(), token).unwrap();

    // Create a packet with 0-RTT from the client.
    let initial = send_something(&mut client, now());
    let initial2 = send_something(&mut client, now());
    assert_version(&initial, Version::Version1.wire_version());
    assertions::assert_coalesced_0rtt(&initial2);
    server.process_input(initial, now());
    server.process_input(initial2, now());
    assert!(!server
        .events()
        .any(|e| matches!(e, ConnectionEvent::NewStream { .. })));

    // Finalize the connection.  Don't use connect() because it uses
    // maybe_authenticate() too liberally and that eats the events we want to check.
    let dgram = server.process_output(now()).dgram(); // ServerHello flight
    let dgram = client.process(dgram, now()).dgram();
    let dgram = server.process(dgram, now()).dgram();
    let dgram = client.process(dgram, now()).dgram(); // Client Finished (note: no authentication)
    let dgram = server.process(dgram, now()).dgram(); // HANDSHAKE_DONE
    client.process_input(dgram.unwrap(), now());

    assert!(matches!(client.state(), State::Confirmed));
    assert!(matches!(server.state(), State::Confirmed));

    assert!(client.events().any(|e| {
        println!(" client event: {e:?}");
        matches!(e, ConnectionEvent::ZeroRttRejected)
    }));
    assert_eq!(client.zero_rtt_state(), ZeroRttState::Rejected);
}

/// When the server confirms a new version the client will switch to using v2.
/// If the client has sent a v1 packet with a packet number larger
/// than 255 AND the server has acknowledged that packet,
/// the client might send a v2 Initial packet with a truncated packet number.
/// The server could fail to process that packet if it is not tracking
/// packet receipt correctly.
#[test]
fn server_initial_versions() {
    let mut client = new_client(
        client_default_params()
            .versions(
                Version::Version1,
                vec![Version::Version2, Version::Version1],
            )
            .randomize_first_pn(true),
    );
    let mut server = new_server(
        server_default_params()
            .versions(
                Version::Version1,
                vec![Version::Version2, Version::Version1],
            )
            .randomize_first_pn(true),
    );
    let now = now();

    // Two handshake packets.
    let c1 = client.process_output(now).dgram();
    let c2 = client.process_output(now).dgram();
    assert!(c1.is_some() && c2.is_some());

    // Processing the first produces a v1 ACK.
    let s1 = server.process(c1, now).dgram();
    assert_version(s1.as_ref().unwrap(), Version::Version1.wire_version());
    // The second confirms the use of v2.
    let s2 = server.process(c2, now).dgram();
    assert_version(s2.as_ref().unwrap(), Version::Version2.wire_version());

    // Feeding the client just the Initial packets will force it to ACK.
    // This should have a truncated packet number (if randomized enough).
    client.process_input(s1.unwrap(), now);
    let (s2_init, _s2_hs) = split_datagram(&s2.unwrap());
    client.process_input(s2_init, now);
    let c3 = client.process_output(now).dgram();
    assert_initial(c3.as_ref().unwrap(), false);

    // The server should be able to decrypt and process that packet.
    // To avoid having Initial padding fouling the drop count,
    // split the datagram so that it only includes the Initial packet.
    let (c3_init, _padding) = split_datagram(&c3.unwrap());
    let before = server.stats();
    server.process_input(c3_init, now);
    let after = server.stats();
    assert_eq!(before.packets_rx + 1, after.packets_rx);
    assert_eq!(before.dropped_rx, after.dropped_rx);
}

/// When the server confirms a new version it switches to sending v2 packets.
/// If the client has sent a v1 packet with a packet number larger
/// than 255 AND the server has acknowledged that packet,
/// the client might send a v2 Initial packet with a truncated packet number.
/// The client could fail to process that packet if it is not tracking
/// packet receipt correctly.
#[test]
fn client_initial_versions() {
    pub struct CryptoWriter {}

    impl test_internal::FrameWriter for CryptoWriter {
        fn write_frames(&mut self, builder: &mut packet::Builder<&mut Vec<u8>>) {
            // A first byte of 2 is the byte that indicates a ServerHello.
            builder.encode_varint(FrameType::Crypto);
            builder.encode_varint(0_u64); // Offset
            builder.encode_varint(1_u64); // Length
            builder.encode_byte(2);
        }
    }

    let mut client = new_client(
        client_default_params()
            .versions(
                Version::Version1,
                vec![Version::Version2, Version::Version1],
            )
            .randomize_first_pn(true),
    );
    let mut server = new_server(
        server_default_params()
            .versions(
                Version::Version1,
                vec![Version::Version2, Version::Version1],
            )
            .randomize_first_pn(true),
    );
    let mut now = now();

    // Two handshake packets.
    let c1 = client.process_output(now).dgram();
    let c2 = client.process_output(now).dgram();
    assert!(c1.is_some() && c2.is_some());

    // Processing the first produces a v1 ACK.
    // But we also need to force the client to send an ACK for this packet.
    // We can do that with a forced CRYPTO frame.
    server.test_frame_writer = Some(Box::new(CryptoWriter {}));
    let s1 = server.process(c1, now).dgram();
    server.test_frame_writer = None;
    assert_version(s1.as_ref().unwrap(), Version::Version1.wire_version());

    // Receiving the ACK then letting a PTO lapse means that the client
    // sends the handshake again, with an ACK for the server.
    client.process_input(s1.unwrap(), now);
    now += AT_LEAST_PTO;
    let c3 = client.process_output(now).dgram();
    server.process_input(c3.unwrap(), now);

    // Let the server have the second client packet (it shouldn't need it).
    // The response should be a v2 packet with a truncated packet number.
    // We can't really test that though.
    let s2 = server.process(c2, now).dgram();
    assert_version(s2.as_ref().unwrap(), Version::Version2.wire_version());

    // The client should be able to decrypt and process that packet.
    // To avoid having Initial padding fouling the drop count,
    // split the datagram so that it only includes the Initial packet.
    let (s2_init, _padding) = split_datagram(&s2.unwrap());
    let before = client.stats();
    client.process_input(s2_init, now);
    let after = client.stats();
    assert_eq!(before.packets_rx + 1, after.packets_rx);
    assert_eq!(before.dropped_rx, after.dropped_rx);
}<|MERGE_RESOLUTION|>--- conflicted
+++ resolved
@@ -6,16 +6,12 @@
 
 use std::time::Duration;
 
-<<<<<<< HEAD
-use neqo_common::{event::Provider as _, Decoder, Dscp, Encoder};
+use neqo_common::{event::Provider as _, Datagram, Decoder, Dscp, Encoder};
 use test_fixture::{
+    assertions,
     assertions::{self, assert_initial, assert_version},
     datagram, now, split_datagram,
 };
-=======
-use neqo_common::{event::Provider as _, Datagram, Decoder, Dscp, Encoder};
-use test_fixture::{assertions, datagram, now, split_datagram};
->>>>>>> 5233f182
 
 use super::{
     super::{CloseReason, ConnectionEvent, Output, State, ZeroRttState},
@@ -23,14 +19,12 @@
     new_client, new_server, send_something, server_default_params,
 };
 use crate::{
-<<<<<<< HEAD
-    connection::{test_internal, tests::AT_LEAST_PTO},
+    connection::{
+        test_internal,
+        tests::{connect_rtt_idle_with_modifier, AT_LEAST_PTO},
+    },
     frame::FrameType,
     packet::{self, PACKET_BIT_LONG},
-=======
-    connection::tests::connect_rtt_idle_with_modifier,
-    packet::PACKET_BIT_LONG,
->>>>>>> 5233f182
     tparams::{TransportParameter, TransportParameterId::*},
     Error, Stats, Version, MIN_INITIAL_PACKET_SIZE,
 };
