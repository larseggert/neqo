// Licensed under the Apache License, Version 2.0 <LICENSE-APACHE or
// http://www.apache.org/licenses/LICENSE-2.0> or the MIT license
// <LICENSE-MIT or http://opensource.org/licenses/MIT>, at your
// option. This file may not be copied, modified, or distributed
// except according to those terms.

use std::{
    cell::RefCell,
    net::{IpAddr, Ipv6Addr, SocketAddr},
    rc::Rc,
    time::Duration,
};

use neqo_common::{event::Provider as _, qdebug, Datagram};
use neqo_crypto::{
    constants::TLS_CHACHA20_POLY1305_SHA256, generate_ech_keys, AuthenticationStatus,
};
#[cfg(not(feature = "disable-encryption"))]
use test_fixture::datagram;
use test_fixture::{
    assertions, assertions::assert_coalesced_0rtt, fixture_init, now, split_datagram, DEFAULT_ADDR,
};

use super::{
    super::{Connection, Output, State},
    assert_error, connect, connect_force_idle, connect_with_rtt, default_client, default_server,
    get_tokens, handshake, maybe_authenticate, resumed_server, send_something, zero_len_cid_client,
    CountingConnectionIdGenerator, AT_LEAST_PTO, DEFAULT_RTT, DEFAULT_STREAM_DATA,
};
use crate::{
    connection::{
        tests::{exchange_ticket, new_client, new_server},
        AddressValidation,
    },
    events::ConnectionEvent,
    server::ValidateAddress,
    stats::FrameStats,
    tparams::{TransportParameter, TransportParameterId::*},
    tracking::DEFAULT_ACK_DELAY,
    CloseReason, ConnectionParameters, Error, Pmtud, StreamType, Version,
};

const ECH_CONFIG_ID: u8 = 7;
const ECH_PUBLIC_NAME: &str = "public.example";

fn full_handshake(pmtud: bool) {
    qdebug!("---- client: generate CH");
    let mut client = new_client(ConnectionParameters::default().pmtud(pmtud));
    let out = client.process_output(now());
    let out2 = client.process_output(now());
    assert!(out.as_dgram_ref().is_some() && out2.as_dgram_ref().is_some());
    assert_eq!(out.as_dgram_ref().unwrap().len(), client.plpmtu());
    assert_eq!(out2.as_dgram_ref().unwrap().len(), client.plpmtu());

    qdebug!("---- server: CH -> SH, EE, CERT, CV, FIN");
    let mut server = new_server(ConnectionParameters::default().pmtud(pmtud));
    server.process_input(out.dgram().unwrap(), now());
    let out = server.process(out2.dgram(), now());
    assert!(out.as_dgram_ref().is_some());
    assert_eq!(out.as_dgram_ref().unwrap().len(), server.plpmtu());

    qdebug!("---- client: cert verification");
    let out = client.process(out.dgram(), now());
    assert!(out.as_dgram_ref().is_some());

    let out = server.process(out.dgram(), now());
    let out = client.process(out.dgram(), now());

    let out = server.process(out.dgram(), now());
    assert!(out.as_dgram_ref().is_none());

    assert!(maybe_authenticate(&mut client));

    qdebug!("---- client: SH..FIN -> FIN");
    let out = client.process(out.dgram(), now());
    assert!(out.as_dgram_ref().is_some());
    assert_eq!(*client.state(), State::Connected);

    qdebug!("---- server: FIN -> ACKS");
    let out = server.process(out.dgram(), now());
    assert!(out.as_dgram_ref().is_some());
    assert_eq!(*server.state(), State::Confirmed);

    qdebug!("---- client: ACKS -> 0");
    let out = client.process(out.dgram(), now());
    if pmtud {
        // PMTUD causes a PING probe to be sent here
        let pkt = out.dgram().unwrap();
        assert!(pkt.len() > client.plpmtu());
    } else {
        assert!(out.as_dgram_ref().is_none());
    }
    assert_eq!(*client.state(), State::Confirmed);
}

#[test]
fn handshake_no_pmtud() {
    full_handshake(false);
}

#[test]
fn handshake_pmtud() {
    full_handshake(true);
}

#[test]
fn handshake_failed_authentication() {
    qdebug!("---- client: generate CH");
    let mut client = default_client();
    let out = client.process_output(now());
    let out2 = client.process_output(now());
    assert!(out.as_dgram_ref().is_some() && out2.as_dgram_ref().is_some());

    qdebug!("---- server: CH -> SH, EE, CERT, CV, FIN");
    let mut server = default_server();
    server.process_input(out.dgram().unwrap(), now());
    let out = server.process(out2.dgram(), now());
    assert!(out.as_dgram_ref().is_some());

    qdebug!("---- client: cert verification");
    let out = client.process(out.dgram(), now());
    assert!(out.as_dgram_ref().is_some());

    let out = server.process(out.dgram(), now());
    assert!(out.as_dgram_ref().is_some());
    let out = client.process(out.dgram(), now());
    assert!(out.as_dgram_ref().is_some());
    let out = server.process(out.dgram(), now());
    assert!(out.as_dgram_ref().is_none());

    let authentication_needed = |e| matches!(e, ConnectionEvent::AuthenticationNeeded);
    assert!(client.events().any(authentication_needed));
    qdebug!("---- client: Alert(certificate_revoked)");
    client.authenticated(AuthenticationStatus::CertRevoked, now());

    qdebug!("---- client: -> Alert(certificate_revoked)");
    let out = client.process_output(now());
    assert!(out.as_dgram_ref().is_some());

    qdebug!("---- server: Alert(certificate_revoked)");
    let out = server.process(out.dgram(), now());
    assert!(out.as_dgram_ref().is_some());
    assert_error(&client, &CloseReason::Transport(Error::CryptoAlert(44)));
    assert_error(&server, &CloseReason::Transport(Error::PeerError(300)));
}

#[test]
fn no_alpn() {
    fixture_init();
    let mut client = Connection::new_client(
        "example.com",
        &["bad-alpn"],
        Rc::new(RefCell::new(CountingConnectionIdGenerator::default())),
        DEFAULT_ADDR,
        DEFAULT_ADDR,
        ConnectionParameters::default(),
        now(),
    )
    .unwrap();
    let mut server = default_server();

    handshake(&mut client, &mut server, now(), Duration::new(0, 0));
    // TODO (mt): errors are immediate, which means that we never send CONNECTION_CLOSE
    // and the client never sees the server's rejection of its handshake.
    // assert_error(&client, CloseReason::Transport(Error::CryptoAlert(120)));
    assert_error(&server, &CloseReason::Transport(Error::CryptoAlert(120)));
}

#[test]
#[expect(clippy::cognitive_complexity, reason = "OK in a test.")]
fn dup_server_flight1() {
    qdebug!("---- client: generate CH");
    let mut client = default_client();
    let out = client.process_output(now());
    let out2 = client.process_output(now());
    assert!(out.as_dgram_ref().is_some() && out2.as_dgram_ref().is_some());
    assert_eq!(out.as_dgram_ref().unwrap().len(), client.plpmtu());
    assert_eq!(out2.as_dgram_ref().unwrap().len(), client.plpmtu());
    qdebug!(
        "Output={:0x?} {:0x?}",
        out.as_dgram_ref(),
        out2.as_dgram_ref()
    );

    qdebug!("---- server: CH -> SH, EE, CERT, CV, FIN");
    let mut server = default_server();
    server.process_input(out.dgram().unwrap(), now());
    let out_to_rep = server.process(out2.dgram(), now());
    assert!(out_to_rep.as_dgram_ref().is_some());
    qdebug!("Output={:0x?}", out_to_rep.as_dgram_ref());

    qdebug!("---- client: cert verification");
    let out = client.process(Some(out_to_rep.as_dgram_ref().cloned().unwrap()), now());
    let out_to_rep2 = server.process(out.dgram(), now());
    let out = client.process(out_to_rep2.clone().dgram(), now());

    assert!(out.as_dgram_ref().is_some());
    qdebug!("Output={:0x?}", out.as_dgram_ref());

    let out = server.process(out.dgram(), now());
    assert!(out.as_dgram_ref().is_none());

    assert!(maybe_authenticate(&mut client));

    qdebug!("---- client: SH..FIN -> FIN");
    let out = client.process_output(now());
    assert!(out.as_dgram_ref().is_some());
    qdebug!("Output={:0x?}", out.as_dgram_ref());

    assert_eq!(4, client.stats().packets_rx);
    assert_eq!(0, client.stats().dups_rx);
    assert_eq!(1, client.stats().dropped_rx);

    qdebug!("---- Dup, ignored");
    client.process_input(out_to_rep.dgram().unwrap(), now());
    let out = client.process(out_to_rep2.dgram(), now());
    assert!(out.as_dgram_ref().is_none());
    qdebug!("Output={:0x?}", out.as_dgram_ref());

    // Four packets total received, 1 of them is a dup and one has been dropped because Initial keys
    // are dropped.  Add 2 counts of the padding that the server adds to Initial packets.
    assert_eq!(8, client.stats().packets_rx);
    assert_eq!(1, client.stats().dups_rx);
    assert_eq!(4, client.stats().dropped_rx);
}

// Test that we split crypto data if they cannot fit into one packet.
// To test this we will use a long server certificate.
#[test]
fn crypto_frame_split() {
    // This test has its own logic for generating large CRYPTO frames, so turn off MLKEM.
    let mut client = new_client(ConnectionParameters::default().mlkem(false));

    let mut server = Connection::new_server(
        test_fixture::LONG_CERT_KEYS,
        test_fixture::DEFAULT_ALPN,
        Rc::new(RefCell::new(CountingConnectionIdGenerator::default())),
        ConnectionParameters::default(),
    )
    .expect("create a server");

    let client1 = client.process_output(now());
    assert!(client1.as_dgram_ref().is_some());

    // The entire server flight doesn't fit in a single packet because the
    // certificate is large, therefore the server will produce 2 packets.
    let server1 = server.process(client1.dgram(), now());
    assert!(server1.as_dgram_ref().is_some());
    let server2 = server.process_output(now());
    assert!(server2.as_dgram_ref().is_some());

    let client2 = client.process(server1.dgram(), now());
    // This is an ack.
    assert!(client2.as_dgram_ref().is_some());
    // The client might have the certificate now, so we can't guarantee that
    // this will work.
    let auth1 = maybe_authenticate(&mut client);
    assert_eq!(*client.state(), State::Handshaking);

    // let server process the ack for the first packet.
    let server3 = server.process(client2.dgram(), now());
    assert!(server3.as_dgram_ref().is_none());

    // Consume the second packet from the server.
    let client3 = client.process(server2.dgram(), now());

    // Check authentication.
    let auth2 = maybe_authenticate(&mut client);
    assert!(auth1 ^ auth2);
    // Now client has all data to finish handshake.
    assert_eq!(*client.state(), State::Connected);

    let client4 = client.process(server3.dgram(), now());
    // One of these will contain data depending on whether Authentication was completed
    // after the first or second server packet.
    assert!(client3.as_dgram_ref().is_some() ^ client4.as_dgram_ref().is_some());

    drop(server.process(client3.dgram(), now()));
    drop(server.process(client4.dgram(), now()));

    assert_eq!(*client.state(), State::Connected);
    assert_eq!(*server.state(), State::Confirmed);
}

/// Run a single ChaCha20-Poly1305 test and get a PTO.
#[test]
fn chacha20poly1305() {
    let mut server = default_server();
    let mut client = zero_len_cid_client(DEFAULT_ADDR, DEFAULT_ADDR);
    client.set_ciphers(&[TLS_CHACHA20_POLY1305_SHA256]).unwrap();
    connect_force_idle(&mut client, &mut server);
}

/// Test that a server can send 0.5 RTT application data.
#[test]
fn send_05rtt() {
    let mut client = default_client();
    let mut server = default_server();

    let c1 = client.process_output(now()).dgram();
    let c2 = client.process_output(now()).dgram();
    assert!(c1.is_some() && c2.is_some());
    server.process_input(c1.unwrap(), now());
    let s1 = server.process(c2, now()).dgram().unwrap();
    assert_eq!(s1.len(), server.plpmtu());

    // The server should accept writes at this point.
    let s2 = send_something(&mut server, now());

    // Complete the handshake at the client.
    client.process_input(s1, now());

    // The client should receive the 0.5-RTT data now.
    client.process_input(s2, now());
    maybe_authenticate(&mut client);
    assert_eq!(*client.state(), State::Connected);
    let mut buf = vec![0; DEFAULT_STREAM_DATA.len() + 1];
    let stream_id = client
        .events()
        .find_map(|e| {
            if let ConnectionEvent::RecvStreamReadable { stream_id } = e {
                Some(stream_id)
            } else {
                None
            }
        })
        .unwrap();
    let (l, ended) = client.stream_recv(stream_id, &mut buf).unwrap();
    assert_eq!(&buf[..l], DEFAULT_STREAM_DATA);
    assert!(ended);
}

/// Test that a client buffers 0.5-RTT data when it arrives early.
#[test]
fn reorder_05rtt() {
    // This test makes too many assumptions about single-packet PTOs for multi-packet MLKEM flights
    let mut client = new_client(ConnectionParameters::default().mlkem(false));
    let mut server = default_server();

    let c1 = client.process_output(now()).dgram();
    assert!(c1.is_some());
    let s1 = server.process(c1, now()).dgram().unwrap();

    // The server should accept writes at this point.
    let s2 = send_something(&mut server, now());

    // We can't use the standard facility to complete the handshake, so
    // drive it as aggressively as possible.
    client.process_input(s2, now());
    assert_eq!(client.stats().saved_datagrams, 1);

    // After processing the first packet, the client should go back and
    // process the 0.5-RTT packet data, which should make data available.
    client.process_input(s1, now());
    // We can't use `maybe_authenticate` here as that consumes events.
    client.authenticated(AuthenticationStatus::Ok, now());
    assert_eq!(*client.state(), State::Connected);

    let mut buf = vec![0; DEFAULT_STREAM_DATA.len() + 1];
    let stream_id = client
        .events()
        .find_map(|e| {
            if let ConnectionEvent::RecvStreamReadable { stream_id } = e {
                Some(stream_id)
            } else {
                None
            }
        })
        .unwrap();
    let (l, ended) = client.stream_recv(stream_id, &mut buf).unwrap();
    assert_eq!(&buf[..l], DEFAULT_STREAM_DATA);
    assert!(ended);
}

#[test]
fn reorder_05rtt_with_0rtt() {
    const RTT: Duration = Duration::from_millis(100);

    let mut client = default_client();
    let mut server = default_server();
    let validation = AddressValidation::new(now(), ValidateAddress::NoToken).unwrap();
    let validation = Rc::new(RefCell::new(validation));
    server.set_validation(&validation);
    let mut now = connect_with_rtt(&mut client, &mut server, now(), RTT);

    // Include RTT in sending the ticket or the ticket age reported by the
    // client is wrong, which causes the server to reject 0-RTT.
    now += RTT / 2;
    server.send_ticket(now, &[]).unwrap();
    let ticket = server.process_output(now).dgram().unwrap();
    now += RTT / 2;
    client.process_input(ticket, now);

    let token = get_tokens(&mut client).pop().unwrap();
    // This test makes too many assumptions about what's in the packets to work with multi-packet
    // MLKEM flights.
    let mut client = new_client(ConnectionParameters::default().mlkem(false));
    client.enable_resumption(now, token).unwrap();
    let mut server = resumed_server(&client);

    // Send ClientHello and some 0-RTT.
    let c1 = send_something(&mut client, now);
    assert_coalesced_0rtt(&c1[..]);
    // Drop the 0-RTT from the coalesced datagram, so that the server
    // acknowledges the next 0-RTT packet.
    let (c1, _) = split_datagram(&c1);
    let c2 = send_something(&mut client, now);

    // Handle the first packet and send 0.5-RTT in response.  Drop the response.
    now += RTT / 2;
    drop(server.process(Some(c1), now).dgram().unwrap());
    // The gap in 0-RTT will result in this 0.5 RTT containing an ACK.
    server.process_input(c2, now);
    let s2 = send_something(&mut server, now);

    // Save the 0.5 RTT.
    now += RTT / 2;
    client.process_input(s2, now);
    assert_eq!(client.stats().saved_datagrams, 1);

    // Now PTO at the client and cause the server to re-send handshake packets.
    now += AT_LEAST_PTO;
    let c3 = client.process_output(now).dgram();
    assert_coalesced_0rtt(c3.as_ref().unwrap());

    now += RTT / 2;
    let s3 = server.process(c3, now).dgram().unwrap();

    // The client should be able to process the 0.5 RTT now.
    // This should contain an ACK, so we are processing an ACK from the past.
    now += RTT / 2;
    client.process_input(s3, now);
    maybe_authenticate(&mut client);
    let c4 = client.process_output(now).dgram();
    assert_eq!(*client.state(), State::Connected);
    assert_eq!(client.paths.rtt(), RTT);

    now += RTT / 2;
    server.process_input(c4.unwrap(), now);
    assert_eq!(*server.state(), State::Confirmed);
    // Don't check server RTT as it will be massively inflated by a
    // poor initial estimate received when the server dropped the
    // Initial packet number space.
}

/// Test that a server that coalesces 0.5 RTT with handshake packets
/// doesn't cause the client to drop application data.
#[test]
fn coalesce_05rtt() {
    const RTT: Duration = Duration::from_millis(100);
    let mut client = default_client();
    let mut server = default_server();
    let mut now = now();

    // The first exchange doesn't offer a chance for the server to send.
    // So drop the server flight and wait for the PTO.
    let c1 = client.process_output(now).dgram();
    let c11 = client.process_output(now).dgram();
    assert!(c1.is_some() && c11.is_some());
    now += RTT / 2;
    server.process_input(c1.unwrap(), now);
    let s1 = server.process(c11, now).dgram();
    assert!(s1.is_some());

    // Drop the server flight.  Then send some data.
    let stream_id = server.stream_create(StreamType::UniDi).unwrap();
    assert!(server.stream_send(stream_id, DEFAULT_STREAM_DATA).is_ok());
    assert!(server.stream_close_send(stream_id).is_ok());

    // Now after a PTO the client can send another packet.
    // The server should then send its entire flight again,
    // including the application data, which it sends in a 1-RTT packet.
    now += AT_LEAST_PTO;
    let c2 = client.process_output(now).dgram();
    let c21 = client.process_output(now).dgram();
    assert!(c2.is_some() && c21.is_some());
    now += RTT / 2;
    server.process_input(c21.unwrap(), now);
    let s2 = server.process(c2, now).dgram();

    let dgram = client.process(s2, now).dgram();
    let s2 = server.process(dgram, now).dgram();

    // Even though there is a 1-RTT packet at the end of the datagram, the
    // flight should be padded to full size.
    assert_eq!(s2.as_ref().unwrap().len(), server.plpmtu());

    // The client should process the datagram.  It can't process the 1-RTT
    // packet until authentication completes though.  So it saves it.
    now += RTT / 2;
    assert_eq!(client.stats().dropped_rx, 0);
    drop(client.process(s2, now).dgram());
    // This packet will contain an ACK, but we can ignore it.
    assert_eq!(client.stats().dropped_rx, 0);
    assert_eq!(client.stats().packets_rx, 4);
    assert_eq!(client.stats().saved_datagrams, 1);

    // After (successful) authentication, the packet is processed.
    maybe_authenticate(&mut client);
    let c3 = client.process_output(now).dgram();
    assert!(c3.is_some());
    assert_eq!(client.stats().dropped_rx, 0); // No Initial padding.
    assert_eq!(client.stats().packets_rx, 5);
    assert_eq!(client.stats().saved_datagrams, 1);
    assert!(client.stats().frame_rx.padding > 0); // Padding uses frames.

    // Allow the handshake to complete.
    now += RTT / 2;
    let s3 = server.process(c3, now).dgram();
    assert!(s3.is_some());
    assert_eq!(*server.state(), State::Confirmed);
    now += RTT / 2;
    drop(client.process(s3, now).dgram());
    assert_eq!(*client.state(), State::Confirmed);

    assert_eq!(client.stats().dropped_rx, 0); // No dropped packets.
}

#[test]
fn reorder_handshake() {
    const RTT: Duration = Duration::from_millis(100);
    let mut client = default_client();
    let mut server = default_server();
    let mut now = now();

    let c1 = client.process_output(now).dgram();
    let c2 = client.process_output(now).dgram();
    assert!(c1.is_some() && c2.is_some());

    now += RTT / 2;
    server.process_input(c1.unwrap(), now);
    let s1 = server.process(c2, now).dgram();
    assert!(s1.is_some());
    now += RTT / 2;
    let dgram = client.process(s1, now).dgram();
    assert!(dgram.is_some());
    now += RTT / 2;
    let s1 = server.process(dgram, now).dgram();
    assert!(s1.is_some());

    // Drop the Initial packet from this.
    let (_, s_hs) = split_datagram(&s1.unwrap());
    assert!(s_hs.is_some());

    // Pass just the handshake packet in and the client can't handle it yet.
    // It can only send another Initial packet.
    now += RTT + RTT / 2; // With multi-packet MLKEM flights, client needs more time here.
    let dgram = client.process(s_hs, now).dgram();
    assertions::assert_initial(dgram.as_ref().unwrap(), false);
    assert_eq!(client.stats().saved_datagrams, 1);
    assert_eq!(client.stats().packets_rx, 2);

    // Get the server to try again.
    // Though we currently allow the server to arm its PTO timer, use
    // a second client Initial packet to cause it to send again.
    now += AT_LEAST_PTO;
    let c2 = client.process_output(now).dgram();
    now += RTT / 2;
    let s2 = server.process(c2, now).dgram();
    assert!(s2.is_some());

    let (s_init, s_hs) = split_datagram(&s2.unwrap());
    assert!(s_hs.is_some());

    // Processing the Handshake packet first should save it.
    now += RTT / 2;
    client.process_input(s_hs.unwrap(), now);
    assert_eq!(client.stats().saved_datagrams, 2);
    assert_eq!(client.stats().packets_rx, 3);

    client.process_input(s_init, now);
    // Each saved packet should now be "received" again.
    assert_eq!(client.stats().packets_rx, 8);
    maybe_authenticate(&mut client);
    let c3 = client.process_output(now).dgram();
    assert!(c3.is_some());

    // Note that though packets were saved and processed very late,
    // they don't cause the RTT to change.
    now += RTT / 2;
    let s3 = server.process(c3, now).dgram();
    assert_eq!(*server.state(), State::Confirmed);
    // Don't check server RTT estimate as it will be inflated due to
    // it making a guess based on retransmissions when it dropped
    // the Initial packet number space.

    now += RTT / 2;
    client.process_input(s3.unwrap(), now);
    assert_eq!(*client.state(), State::Confirmed);
    assert_eq!(client.paths.rtt(), RTT);
}

#[test]
fn reorder_1rtt() {
    const RTT: Duration = Duration::from_millis(100);
    const PACKETS: usize = 4; // Many, but not enough to overflow cwnd.
    let mut client = default_client();
    let mut server = default_server();
    let mut now = now();

    let c1 = client.process_output(now).dgram();
    let c2 = client.process_output(now).dgram();
    assert!(c1.is_some() && c2.is_some());

    now += RTT / 2;
    server.process_input(c1.unwrap(), now);
    let s1 = server.process(c2, now).dgram();
    assert!(s1.is_some());

    now += RTT / 2;
    let dgram = client.process(s1, now).dgram();

    now += RTT / 2;
    let dgram = server.process(dgram, now).dgram();

    now += RTT / 2;
    client.process_input(dgram.unwrap(), now);
    maybe_authenticate(&mut client);
    let c2 = client.process_output(now).dgram();
    assert!(c2.is_some());

    // Now get a bunch of packets from the client.
    // Give them to the server before giving it `c2`.
    for _ in 0..PACKETS {
        let d = send_something(&mut client, now);
        server.process_input(d, now + RTT / 2);
    }
    // The server has now received those packets, and saved them.
    // The six extra received are Initial + the junk we use for padding.
    assert_eq!(server.stats().packets_rx, PACKETS + 6);
    assert_eq!(server.stats().saved_datagrams, PACKETS);
    assert_eq!(server.stats().dropped_rx, 3);

    now += RTT / 2;
    let s2 = server.process(c2, now).dgram();
    // The server has now received those packets, and saved them.
<<<<<<< HEAD
    // The two additional are an Initial w/ACK, a Handshake w/ACK and a 1-RTT (w/
    // NEW_CONNECTION_ID).
    assert_eq!(server.stats().packets_rx, PACKETS * 2 + 5);
=======
    // The two additional are a Handshake and a 1-RTT (w/ NEW_CONNECTION_ID).
    assert_eq!(server.stats().packets_rx, PACKETS * 2 + 8);
>>>>>>> 82602cd7
    assert_eq!(server.stats().saved_datagrams, PACKETS);
    assert_eq!(server.stats().dropped_rx, 3);
    assert_eq!(*server.state(), State::Confirmed);
    assert_eq!(server.paths.rtt(), RTT);

    now += RTT / 2;
    client.process_input(s2.unwrap(), now);
    assert_eq!(client.paths.rtt(), RTT);

    // All the stream data that was sent should now be available.
    let streams = server
        .events()
        .filter_map(|e| {
            if let ConnectionEvent::RecvStreamReadable { stream_id } = e {
                Some(stream_id)
            } else {
                None
            }
        })
        .collect::<Vec<_>>();
    assert_eq!(streams.len(), PACKETS);
    for stream_id in streams {
        let mut buf = vec![0; DEFAULT_STREAM_DATA.len() + 1];
        let (recvd, fin) = server.stream_recv(stream_id, &mut buf).unwrap();
        assert_eq!(recvd, DEFAULT_STREAM_DATA.len());
        assert!(fin);
    }
}

#[cfg(not(feature = "disable-encryption"))]
#[test]
fn corrupted_initial() {
    let mut client = default_client();
    let mut server = default_server();
    let d = client.process_output(now()).dgram().unwrap();
    let mut corrupted = Vec::from(&d[..]);
    // Find the last non-zero value and corrupt that.
    let (idx, _) = corrupted
        .iter()
        .enumerate()
        .rev()
        .find(|(_, &v)| v != 0)
        .unwrap();
    corrupted[idx] ^= 0x76;
    let dgram = Datagram::new(d.source(), d.destination(), d.tos(), corrupted);
    server.process_input(dgram, now());
    // The server should have received two packets,
    // the first should be dropped, the second saved.
    assert_eq!(server.stats().packets_rx, 2);
    assert_eq!(server.stats().dropped_rx, 2);
    assert_eq!(server.stats().saved_datagrams, 0);
}

#[test]
// Absent path PTU discovery, max v6 packet size should be PATH_MTU_V6.
fn verify_pkt_honors_mtu() {
    let mut client = default_client();
    let mut server = default_server();
    connect_force_idle(&mut client, &mut server);

    let now = now();

    let res = client.process_output(now);
    let idle_timeout = ConnectionParameters::default().get_idle_timeout();
    assert_eq!(res, Output::Callback(idle_timeout));

    // Try to send a large stream and verify first packet is correctly sized
    let stream_id = client.stream_create(StreamType::UniDi).unwrap();
    assert_eq!(client.stream_send(stream_id, &[0xbb; 2000]).unwrap(), 2000);
    let pkt0 = client.process_output(now);
    assert!(matches!(pkt0, Output::Datagram(_)));
    assert_eq!(pkt0.as_dgram_ref().unwrap().len(), client.plpmtu());
}

#[test]
fn extra_initial_hs() {
    let mut client = default_client();
    let mut server = default_server();
    let mut now = now();

    let c_init = client.process_output(now).dgram();
    let c_init2 = client.process_output(now).dgram();
    assert!(c_init.is_some() && c_init2.is_some());
    now += DEFAULT_RTT / 2;
    server.process_input(c_init.unwrap(), now);
    let s_init = server.process(c_init2, now).dgram();
    assert!(s_init.is_some());
    now += DEFAULT_RTT / 2;

    let dgram = client.process(s_init, now).dgram();
    let s_init = server.process(dgram, now).dgram();

    // Drop the Initial packet, keep only the Handshake.
    let (_, undecryptable) = split_datagram(&s_init.unwrap());
    assert!(undecryptable.is_some());

    // Feed the same undecryptable packet into the client a few times.
    // Do that EXTRA_INITIALS times and each time the client will emit
    // another Initial packet.
    for _ in 0..=super::super::EXTRA_INITIALS {
        let c_init = match client.process(undecryptable.clone(), now) {
            Output::None => todo!(),
            Output::Datagram(c_init) => Some(c_init),
            Output::Callback(duration) => {
                now += duration;
                client.process_output(now).dgram()
            }
        };
        assertions::assert_initial(c_init.as_ref().unwrap(), false);
        now += DEFAULT_RTT / 10;
    }

    // After EXTRA_INITIALS, the client stops sending Initial packets.
    let nothing = client.process(undecryptable, now).dgram();
    assert!(nothing.is_none());

    // Until PTO, where another Initial can be used to complete the handshake.
    now += client.process_output(now).callback();
    let c_init = client.process_output(now).dgram();
    assertions::assert_initial(c_init.as_ref().unwrap(), false);
    now += DEFAULT_RTT / 2;
    let s_init = server.process(c_init, now).dgram();
    now += DEFAULT_RTT / 2;
    client.process_input(s_init.unwrap(), now);
    maybe_authenticate(&mut client);
    let c_fin = client.process_output(now).dgram();
    assert_eq!(*client.state(), State::Connected);
    now += DEFAULT_RTT / 2;
    server.process_input(c_fin.unwrap(), now);
    assert_eq!(*server.state(), State::Confirmed);
}

#[test]
fn extra_initial_invalid_cid() {
    let mut client = default_client();
    let mut server = default_server();
    let mut now = now();

    let c_init = client.process_output(now).dgram();
    let c_init2 = client.process_output(now).dgram();
    assert!(c_init.is_some() && c_init2.is_some());
    now += DEFAULT_RTT / 2;
    server.process_input(c_init.unwrap(), now);
    let s_init = server.process(c_init2, now).dgram();
    assert!(s_init.is_some());
    now += DEFAULT_RTT / 2;

    let dgram = client.process(s_init, now).dgram();
    let s_init = server.process(dgram, now).dgram();

    // If the client receives a packet that contains the wrong connection
    // ID, it won't send another Initial.
    let (_, hs) = split_datagram(&s_init.unwrap());
    let hs = hs.unwrap();
    let mut copy = hs.to_vec();
    assert_ne!(copy[5], 0); // The DCID should be non-zero length.
    copy[6] ^= 0xc4;
    let dgram_copy = Datagram::new(hs.destination(), hs.source(), hs.tos(), copy);
    let nothing = client.process(Some(dgram_copy), now).dgram();
    assert!(nothing.is_none());
}

#[test]
fn connect_one_version() {
    fn connect_v(version: Version) {
        fixture_init();
        let mut client = Connection::new_client(
            test_fixture::DEFAULT_SERVER_NAME,
            test_fixture::DEFAULT_ALPN,
            Rc::new(RefCell::new(CountingConnectionIdGenerator::default())),
            DEFAULT_ADDR,
            DEFAULT_ADDR,
            ConnectionParameters::default().versions(version, vec![version]),
            now(),
        )
        .unwrap();
        let mut server = Connection::new_server(
            test_fixture::DEFAULT_KEYS,
            test_fixture::DEFAULT_ALPN,
            Rc::new(RefCell::new(CountingConnectionIdGenerator::default())),
            ConnectionParameters::default().versions(version, vec![version]),
        )
        .unwrap();
        connect_force_idle(&mut client, &mut server);
        assert_eq!(client.version(), version);
        assert_eq!(server.version(), version);
    }

    for v in Version::all() {
        println!("Connecting with {v:?}");
        connect_v(v);
    }
}

#[test]
fn anti_amplification() {
    // This test has its own logic for generating large CRYPTO frames, so turn off MLKEM.
    let mut client = new_client(ConnectionParameters::default().mlkem(false));
    let mut server = default_server();
    let mut now = now();

    // With a gigantic transport parameter, the server is unable to complete
    // the handshake within the amplification limit.
    let very_big = TransportParameter::Bytes(vec![0; Pmtud::default_plpmtu(DEFAULT_ADDR.ip()) * 3]);
    server
        .set_local_tparam(TestTransportParameter, very_big)
        .unwrap();

    let c_init = client.process_output(now).dgram();
    now += DEFAULT_RTT / 2;
    let s_init1 = server.process(c_init, now).dgram().unwrap();
    assert_eq!(s_init1.len(), server.plpmtu());
    let s_init2 = server.process_output(now).dgram().unwrap();
    assert_eq!(s_init2.len(), server.plpmtu());
    let s_init3 = server.process_output(now).dgram().unwrap();
    assert_eq!(s_init3.len(), server.plpmtu());
    let cb = server.process_output(now).callback();

    // We are blocked by the amplification limit now.
    assert_eq!(cb, server.conn_params.get_idle_timeout());

    now += DEFAULT_RTT / 2;
    client.process_input(s_init1, now);
    client.process_input(s_init2, now);
    let ack_count = client.stats().frame_tx.ack;
    let frame_count = client.stats().frame_tx.all();
    let ack = client.process(Some(s_init3), now).dgram().unwrap();
    assert!(!maybe_authenticate(&mut client)); // No need yet.

    // The client sends a padded datagram, with just ACKs for Initial and Handshake.
    assert_eq!(client.stats().frame_tx.ack, ack_count + 2);
    assert_eq!(client.stats().frame_tx.all(), frame_count + 2);
    assert_ne!(ack.len(), client.plpmtu()); // Not padded (it includes Handshake).

    now += DEFAULT_RTT / 2;
    let remainder = server.process(Some(ack), now).dgram();

    now += DEFAULT_RTT / 2;
    client.process_input(remainder.unwrap(), now);
    assert!(maybe_authenticate(&mut client)); // OK, we have all of it.
    let fin = client.process_output(now).dgram();
    assert_eq!(*client.state(), State::Connected);

    now += DEFAULT_RTT / 2;
    server.process_input(fin.unwrap(), now);
    assert_eq!(*server.state(), State::Confirmed);
}

#[cfg(not(feature = "disable-encryption"))]
#[test]
fn garbage_initial() {
    let mut client = default_client();
    let mut server = default_server();

    let dgram = client.process_output(now()).dgram().unwrap();
    let (initial, rest) = split_datagram(&dgram);
    let mut corrupted = Vec::from(&initial[..initial.len() - 1]);
    corrupted.push(initial[initial.len() - 1] ^ 0xb7);
    corrupted.extend_from_slice(rest.as_ref().map_or(&[], |r| &r[..]));
    let garbage = datagram(corrupted);
    assert_eq!(Output::None, server.process(Some(garbage), now()));
}

#[test]
fn drop_initial_packet_from_wrong_address() {
    let mut client = default_client();
    let out = client.process_output(now());
    let out2 = client.process_output(now());
    assert!(out.as_dgram_ref().is_some() && out2.as_dgram_ref().is_some());

    let mut server = default_server();
    server.process_input(out.dgram().unwrap(), now());
    let out = server.process(out2.dgram(), now());
    assert!(out.as_dgram_ref().is_some());

    let p = out.dgram().unwrap();
    let dgram = Datagram::new(
        SocketAddr::new(IpAddr::V6(Ipv6Addr::new(0xfe80, 0, 0, 0, 0, 0, 0, 2)), 443),
        p.destination(),
        p.tos(),
        &p[..],
    );

    let out = client.process(Some(dgram), now());
    assert!(out.as_dgram_ref().is_none());
}

#[test]
fn drop_handshake_packet_from_wrong_address() {
    let mut client = default_client();
    let out = client.process_output(now());
    let out2 = client.process_output(now());
    assert!(out.as_dgram_ref().is_some() && out2.as_dgram_ref().is_some());

    let mut server = default_server();
    server.process_input(out.dgram().unwrap(), now());
    let out = server.process(out2.dgram(), now());
    assert!(out.as_dgram_ref().is_some());

    let out = client.process(out.dgram(), now());
    let out = server.process(out.dgram(), now());

    let (s_in, s_hs) = split_datagram(&out.dgram().unwrap());

    // Pass the initial packet.
    drop(client.process(Some(s_in), now()).dgram());

    let p = s_hs.unwrap();
    let dgram = Datagram::new(
        SocketAddr::new(IpAddr::V6(Ipv6Addr::new(0xfe80, 0, 0, 0, 0, 0, 0, 2)), 443),
        p.destination(),
        p.tos(),
        &p[..],
    );

    let out = client.process(Some(dgram), now());
    assert!(out.as_dgram_ref().is_none());
}

#[test]
fn ech() {
    let mut server = default_server();
    let (sk, pk) = generate_ech_keys().unwrap();
    server
        .server_enable_ech(ECH_CONFIG_ID, ECH_PUBLIC_NAME, &sk, &pk)
        .unwrap();

    let mut client = default_client();
    client.client_enable_ech(server.ech_config()).unwrap();

    connect(&mut client, &mut server);

    assert!(client.tls_info().unwrap().ech_accepted());
    assert!(server.tls_info().unwrap().ech_accepted());
    assert!(client.tls_preinfo().unwrap().ech_accepted().unwrap());
    assert!(server.tls_preinfo().unwrap().ech_accepted().unwrap());
}

fn damaged_ech_config(config: &[u8]) -> Vec<u8> {
    let mut cfg = Vec::from(config);
    // Ensure that the version and config_id is correct.
    assert_eq!(cfg[2], 0xfe);
    assert_eq!(cfg[3], 0x0d);
    assert_eq!(cfg[6], ECH_CONFIG_ID);
    // Change the config_id so that the server doesn't recognize it.
    cfg[6] ^= 0x94;
    cfg
}

#[test]
fn ech_retry() {
    fixture_init();
    let mut server = default_server();
    let (sk, pk) = generate_ech_keys().unwrap();
    server
        .server_enable_ech(ECH_CONFIG_ID, ECH_PUBLIC_NAME, &sk, &pk)
        .unwrap();

    let mut client = default_client();
    client
        .client_enable_ech(damaged_ech_config(server.ech_config()))
        .unwrap();

    let dgram = client.process_output(now()).dgram();
    let dgram2 = client.process_output(now()).dgram();
    server.process_input(dgram.unwrap(), now());
    let dgram = server.process(dgram2, now()).dgram();
    let dgram = client.process(dgram, now()).dgram();
    let dgram = server.process(dgram, now()).dgram();
    client.process_input(dgram.unwrap(), now());
    let auth_event = ConnectionEvent::EchFallbackAuthenticationNeeded {
        public_name: String::from(ECH_PUBLIC_NAME),
    };
    assert!(client.events().any(|e| e == auth_event));
    client.authenticated(AuthenticationStatus::Ok, now());
    assert!(client.state().error().is_some());

    // Tell the server about the error.
    let dgram = client.process_output(now()).dgram();
    server.process_input(dgram.unwrap(), now());
    assert_eq!(
        server.state().error(),
        Some(&CloseReason::Transport(Error::PeerError(0x100 + 121)))
    );

    let Some(CloseReason::Transport(Error::EchRetry(updated_config))) = client.state().error()
    else {
        panic!(
            "Client state should be failed with EchRetry, is {:?}",
            client.state()
        );
    };

    let mut server = default_server();
    server
        .server_enable_ech(ECH_CONFIG_ID, ECH_PUBLIC_NAME, &sk, &pk)
        .unwrap();
    let mut client = default_client();
    client.client_enable_ech(updated_config).unwrap();

    connect(&mut client, &mut server);

    assert!(client.tls_info().unwrap().ech_accepted());
    assert!(server.tls_info().unwrap().ech_accepted());
    assert!(client.tls_preinfo().unwrap().ech_accepted().unwrap());
    assert!(server.tls_preinfo().unwrap().ech_accepted().unwrap());
}

#[test]
fn ech_retry_fallback_rejected() {
    fixture_init();
    let mut server = default_server();
    let (sk, pk) = generate_ech_keys().unwrap();
    server
        .server_enable_ech(ECH_CONFIG_ID, ECH_PUBLIC_NAME, &sk, &pk)
        .unwrap();

    let mut client = default_client();
    client
        .client_enable_ech(damaged_ech_config(server.ech_config()))
        .unwrap();

    let dgram = client.process_output(now()).dgram();
    let dgram2 = client.process_output(now()).dgram();
    server.process_input(dgram.unwrap(), now());
    let dgram = server.process(dgram2, now()).dgram();
    let dgram = client.process(dgram, now()).dgram();
    let dgram = server.process(dgram, now()).dgram();
    client.process_input(dgram.unwrap(), now());
    let auth_event = ConnectionEvent::EchFallbackAuthenticationNeeded {
        public_name: String::from(ECH_PUBLIC_NAME),
    };
    assert!(client.events().any(|e| e == auth_event));
    client.authenticated(AuthenticationStatus::PolicyRejection, now());
    assert!(client.state().error().is_some());

    if let Some(CloseReason::Transport(Error::EchRetry(_))) = client.state().error() {
        panic!("Client should not get EchRetry error");
    }

    // Pass the error on.
    let dgram = client.process_output(now()).dgram();
    server.process_input(dgram.unwrap(), now());
    assert_eq!(
        server.state().error(),
        Some(&CloseReason::Transport(Error::PeerError(298)))
    ); // A bad_certificate alert.
}

#[test]
fn bad_min_ack_delay() {
    const EXPECTED_ERROR: CloseReason = CloseReason::Transport(Error::TransportParameterError);
    let mut server = default_server();
    let max_ad = u64::try_from(DEFAULT_ACK_DELAY.as_micros()).unwrap();
    server
        .set_local_tparam(MinAckDelay, TransportParameter::Integer(max_ad + 1))
        .unwrap();
    let mut client = default_client();

    let dgram = client.process_output(now()).dgram();
    let dgram2 = client.process_output(now()).dgram();
    server.process_input(dgram.unwrap(), now());
    let dgram = server.process(dgram2, now()).dgram();
    let dgram = client.process(dgram, now()).dgram();
    let dgram = server.process(dgram, now()).dgram();
    client.process_input(dgram.unwrap(), now());
    client.authenticated(AuthenticationStatus::Ok, now());
    assert_eq!(client.state().error(), Some(&EXPECTED_ERROR));
    let dgram = client.process_output(now()).dgram();

    server.process_input(dgram.unwrap(), now());
    assert_eq!(
        server.state().error(),
        Some(&CloseReason::Transport(Error::PeerError(
            Error::TransportParameterError.code()
        )))
    );
}

/// Ensure that the client probes correctly if it only receives Initial packets
/// from the server.
#[test]
fn only_server_initial() {
    let mut server = default_server();
    let mut client = default_client();
    let mut now = now();

    let client_dgram = client.process_output(now).dgram();
    let client_dgram2 = client.process_output(now).dgram();

    // Now fetch two flights of messages from the server.
    server.process_input(client_dgram.unwrap(), now);
    let dgram = server.process(client_dgram2, now).dgram();
    let dgram = client.process(dgram, now).dgram();
    let server_dgram1 = server.process(dgram, now).dgram();
    let server_dgram2 = server.process_output(now + AT_LEAST_PTO).dgram();

    // Only pass on the Initial from the first.  We should get an ACK in return.
    let (initial, handshake) = split_datagram(&server_dgram1.unwrap());
    assert!(handshake.is_some());

<<<<<<< HEAD
    // The client sends an Initial ACK.
    assert_eq!(client.stats().frame_tx.ack, 0);
    let probe = client.process(Some(&initial), now).dgram();
    assertions::assert_initial(&probe.unwrap(), false);
=======
    // The client will not acknowledge the Initial as it discards keys.
    // It sends a Handshake probe instead, containing just a PING frame.
    assert_eq!(client.stats().frame_tx.ping, 0);
    let probe = client.process(Some(initial), now).dgram();
    assertions::assert_handshake(&probe.unwrap());
>>>>>>> 82602cd7
    assert_eq!(client.stats().dropped_rx, 0);
    assert_eq!(client.stats().frame_tx.ack, 1);

    let (initial, handshake) = split_datagram(&server_dgram2.unwrap());
    assert!(handshake.is_some());

    // The same happens after a PTO.
    now += AT_LEAST_PTO;
    assert_eq!(client.stats().frame_tx.ack, 1);
    let discarded = client.stats().dropped_rx;
<<<<<<< HEAD
    let probe = client.process(Some(&initial), now).dgram();
    assertions::assert_initial(&probe.unwrap(), false);
    assert_eq!(client.stats().frame_tx.ack, 2);
    assert_eq!(client.stats().dropped_rx, discarded);
=======
    let probe = client.process(Some(initial), now).dgram();
    assertions::assert_handshake(&probe.unwrap());
    assert_eq!(client.stats().frame_tx.ping, 2);
    assert_eq!(client.stats().dropped_rx, discarded + 1);
>>>>>>> 82602cd7

    // Pass the Handshake packet and complete the handshake.
    client.process_input(handshake.unwrap(), now);
    maybe_authenticate(&mut client);
    let dgram = client.process_output(now).dgram();
    let dgram = server.process(dgram, now).dgram();
    client.process_input(dgram.unwrap(), now);

    assert_eq!(*client.state(), State::Confirmed);
    assert_eq!(*server.state(), State::Confirmed);
}

// Collect a few spare Initial packets as the handshake is exchanged.
// Later, replay those packets to see if they result in additional probes; they should not.
#[test]
fn no_extra_probes_after_confirmed() {
    let mut server = default_server();
    let mut client = default_client();
    let mut now = now();

    // First, collect a client Initial.
    let spare_initial = client.process_output(now).dgram();
    let spare_initial2 = client.process_output(now).dgram();
    assert!(spare_initial.is_some() && spare_initial2.is_some());

    // Collect ANOTHER client Initial.
    now += AT_LEAST_PTO;
    let dgram1 = client.process_output(now).dgram();
    _ = client.process_output(now).dgram();
    let (replay_initial, _) = split_datagram(dgram1.as_ref().unwrap());

    // Finally, run the handshake.
    now += AT_LEAST_PTO * 2;
    let dgram = client.process_output(now).dgram();
    let dgram2 = client.process_output(now).dgram();
    server.process_input(dgram.unwrap(), now);
    let dgram = server.process(dgram2, now).dgram();

    // The server should have dropped the Initial keys now, so passing in the Initial
    // should elicit a retransmit rather than having it completely ignored.
    let spare_handshake = server.process(Some(replay_initial), now).dgram();
    assert!(spare_handshake.is_some());

    let dgram = client.process(dgram, now).dgram();
    let dgram = server.process(dgram, now).dgram();
    client.process_input(dgram.unwrap(), now);
    maybe_authenticate(&mut client);
    let dgram = client.process_output(now).dgram();
    let dgram = server.process(dgram, now).dgram();
    client.process_input(dgram.unwrap(), now);

    assert_eq!(*client.state(), State::Confirmed);
    assert_eq!(*server.state(), State::Confirmed);

    let probe = server.process(spare_initial, now).dgram();
    assert!(probe.is_none());
    let probe = client.process(spare_handshake, now).dgram();
    assert!(probe.is_none());
}

#[test]
fn implicit_rtt_server() {
    const RTT: Duration = Duration::from_secs(2);
    let mut server = default_server();
    let mut client = default_client();
    let mut now = now();

    let dgram = client.process_output(now).dgram();
    let dgram2 = client.process_output(now).dgram();
    now += RTT / 2;
    server.process_input(dgram.unwrap(), now);
    let dgram = server.process(dgram2, now).dgram();
    now += RTT / 2;
    let dgram = client.process(dgram, now).dgram();
    now += RTT / 2;
<<<<<<< HEAD
    let dgram = client.process(dgram.as_ref(), now).dgram();
    let (initial, handshake) = split_datagram(dgram.as_ref().unwrap());
    assertions::assert_initial(&initial, false);
    assertions::assert_handshake(handshake.as_ref().unwrap());
=======
    let dgram = server.process(dgram, now).dgram();
    now += RTT / 2;
    let dgram = client.process(dgram, now).dgram();
    assertions::assert_handshake(dgram.as_ref().unwrap());
>>>>>>> 82602cd7
    now += RTT / 2;
    server.process_input(dgram.unwrap(), now);

    // The server doesn't receive any acknowledgments, but it can infer
    // an RTT estimate from having discarded the Initial packet number space.
    assert_eq!(server.stats().rtt, RTT);
}

#[test]
fn emit_authentication_needed_once() {
    let mut client = default_client();

    let mut server = Connection::new_server(
        test_fixture::LONG_CERT_KEYS,
        test_fixture::DEFAULT_ALPN,
        Rc::new(RefCell::new(CountingConnectionIdGenerator::default())),
        // TODO: Why is this needed to avoind the 5ms pacing delay?
        ConnectionParameters::default().pacing(false),
    )
    .expect("create a server");

    let client1 = client.process_output(now());
    let client2 = client.process_output(now());
    assert!(client1.as_dgram_ref().is_some() && client2.as_dgram_ref().is_some());

    // The entire server flight doesn't fit in a single packet because the
    // certificate is large, therefore the server will produce 2 packets.
    _ = server.process(client1.dgram(), now());
    let server1 = server.process(client2.dgram(), now());
    assert!(server1.as_dgram_ref().is_some());
    let server2 = server.process_output(now());
    assert!(server2.as_dgram_ref().is_some());
    let server3 = server.process_output(now());
    assert!(server3.as_dgram_ref().is_some());

    let authentication_needed_count = |client: &mut Connection| {
        client
            .events()
            .filter(|e| matches!(e, ConnectionEvent::AuthenticationNeeded))
            .count()
    };

    // Upon receiving the first two packet, the client has the server certificate,
    // but not yet all required handshake data. It moves to
    // `HandshakeState::AuthenticationPending` and emits a
    // `ConnectionEvent::AuthenticationNeeded` event.
    //
    // Note that this is a tiny bit fragile in that it depends on having a certificate
    // that is within a fairly narrow range of sizes.  It has to fit in a single
    // packet, but be large enough that the CertificateVerify message does not
    // also fit in the same packet.  Our default test setup achieves this, but
    // changes to the setup might invalidate this test.
    _ = client.process(server1.dgram(), now());
    _ = client.process(server2.dgram(), now());
    assert_eq!(1, authentication_needed_count(&mut client));
    assert!(client.peer_certificate().is_some());

    // The `AuthenticationNeeded` event is still pending a call to
    // `Connection::authenticated`. On receiving the second packet from the
    // server, the client must not emit a another
    // `ConnectionEvent::AuthenticationNeeded`.
    _ = client.process(server3.dgram(), now());
    assert_eq!(0, authentication_needed_count(&mut client));
}

#[test]
fn client_initial_retransmits_identical() {
    let mut now = now();
    // TODO: With pacing on, why does the delay callback return by 5ms and then PTO after 295ms?
    let mut client = new_client(ConnectionParameters::default().pacing(false));

    // Force the client to retransmit its Initial flight a number of times and make sure the
    // retranmissions are identical to the original. Also, verify the PTO durations.
    for i in 1..=5 {
        let ci = client.process_output(now).dgram().unwrap();
        assert_eq!(ci.len(), client.plpmtu());
        let ci2 = client.process_output(now).dgram().unwrap();
        assert_eq!(ci2.len(), client.plpmtu());
        assert_eq!(
            client.stats().frame_tx,
            FrameStats {
                crypto: 3 * i,
                ..Default::default()
            }
        );
        let pto = client.process_output(now).callback();
        assert_eq!(pto, DEFAULT_RTT * 3 * (1 << (i - 1)));
        now += pto;
    }
}

#[test]
fn client_triggered_zerortt_retransmits_identical() {
    let mut client = default_client();
    let mut server = default_server();
    connect(&mut client, &mut server);

    let token = exchange_ticket(&mut client, &mut server, now());
    let mut client = default_client();
    client
        .enable_resumption(now(), token)
        .expect("should set token");
    let mut server = resumed_server(&client);

    // Write 0-RTT before generating any packets.
    // This should result in a datagram that coalesces Initial and 0-RTT.
    let client_stream_id = client.stream_create(StreamType::UniDi).unwrap();
    client.stream_send(client_stream_id, &[1, 2, 3]).unwrap();
    let client_0rtt = client.process(None, now());
    assert!(client_0rtt.as_dgram_ref().is_some());
    let stats1 = client.stats().frame_tx;

    assertions::assert_coalesced_0rtt(&client_0rtt.as_dgram_ref().unwrap()[..]);

    let s1 = server.process(client_0rtt.as_dgram_ref(), now());
    assert!(s1.as_dgram_ref().is_some()); // Should produce ServerHello etc...

    // Drop the Initial packet from this.
    let (_, s_hs) = split_datagram(s1.as_dgram_ref().unwrap());
    assert!(s_hs.is_some());

    // Passing only the server handshake packet to the client should trigger a retransmit.
    _ = client.process(s_hs.as_ref(), now()).dgram();
    let stats2 = client.stats().frame_tx;
    assert_eq!(stats2.all(), stats1.all() * 2);
    assert_eq!(stats2.crypto, stats1.crypto * 2);
    assert_eq!(stats2.stream, stats1.stream * 2);
}

#[test]
fn server_initial_retransmits_identical() {
    let mut now = now();
    let mut client = default_client();
    let mut ci = client.process_output(now).dgram();
    let mut ci2 = client.process_output(now).dgram();

    // Force the server to retransmit its Initial flight a number of times and make sure the
    // retranmissions are identical to the original. Also, verify the PTO durations.
    let mut server = new_server(ConnectionParameters::default().pacing(false));
    let mut total_ptos = Duration::from_secs(0);
    for i in 1..=3 {
        _ = server.process(ci.take(), now);
        _ = server.process(ci2.take(), now);
        if i == 1 {
            // On the first iteration, the server will want to send its entire flight.
            // During later ones, we will have hit a PTO and can hence only send two packets.
            _ = server.process(ci2.take(), now);
        }
        assert_eq!(
            server.stats().frame_tx,
            FrameStats {
                crypto: i * 3,
                ack: i * 2 - i.saturating_sub(1),
                largest_acknowledged: (i - i.saturating_sub(1)) as u64,
                ..Default::default()
            }
        );

        let pto = server.process_output(now).callback();
        now += pto;
        total_ptos += pto;
    }

    // Server is amplification-limited now.
    let pto = server.process_output(now).callback();
    assert_eq!(pto, server.conn_params.get_idle_timeout() - total_ptos);
}

#[test]
fn server_triggered_initial_retransmits_identical() {
    let mut now = now();
    let mut client = default_client();
    let mut server = default_server();

    let ci = client.process(None, now).dgram();
    now += DEFAULT_RTT / 2;
    let si1 = server.process(ci.as_ref(), now);
    let stats1 = server.stats().frame_tx;

    // Drop si and wait for client to retransmit.
    let pto = client.process_output(now).callback();
    now += pto;
    let ci = client.process_output(now).dgram();

    // Feed the RTX'ed ci into the server before its PTO fires. The server
    // should process it and then retransmit its Initial packet including
    // any coalesced Handshake data.
    let si2 = server.process(ci.as_ref(), now);
    let stats2 = server.stats().frame_tx;
    assert_eq!(si1.dgram().unwrap().len(), si2.dgram().unwrap().len());
    assert_eq!(stats2.all(), stats1.all() * 2);
    assert_eq!(stats2.crypto, stats1.crypto * 2);
    assert_eq!(stats2.ack, stats1.ack * 2);
}

#[test]
fn client_handshake_retransmits_identical() {
    let mut now = now();
    let mut client = default_client();
    let mut ci = client.process(None, now).dgram();
    let mut server = default_server();
    let mut si = server.process(ci.take().as_ref(), now).dgram();

    now += DEFAULT_RTT;

    _ = client.process(si.take().as_ref(), now).callback();
    maybe_authenticate(&mut client);

    // Force the client to retransmit its coalesced Handshake/Short packet a number of times and
    // make sure the retranmissions are identical to the original. Also, verify the PTO
    // durations.
    for i in 1..=3 {
        _ = client.process(None, now).dgram().unwrap();
        let pto = client.process(None, now).callback();
        assert_eq!(pto, DEFAULT_RTT * 3 * (1 << (i - 1)));
        now += pto;

        assert_eq!(
            client.stats().frame_tx,
            FrameStats {
                crypto: i + 1,
                ack: i + 1,
                new_connection_id: i * 7,
                ..Default::default()
            }
        );
    }
}

#[test]
fn grease_quic_bit_transport_parameter() {
    fn get_remote_tp(conn: &Connection) -> bool {
        conn.tps
            .borrow()
            .remote
            .as_ref()
            .unwrap()
            .get_empty(GreaseQuicBit)
    }

    for client_grease in [true, false] {
        for server_grease in [true, false] {
            let mut client = new_client(ConnectionParameters::default().grease(client_grease));
            let mut server = new_server(ConnectionParameters::default().grease(server_grease));

            connect(&mut client, &mut server);

            assert_eq!(client_grease, get_remote_tp(&server));
            assert_eq!(server_grease, get_remote_tp(&client));
        }
    }
}<|MERGE_RESOLUTION|>--- conflicted
+++ resolved
@@ -634,14 +634,9 @@
     now += RTT / 2;
     let s2 = server.process(c2, now).dgram();
     // The server has now received those packets, and saved them.
-<<<<<<< HEAD
     // The two additional are an Initial w/ACK, a Handshake w/ACK and a 1-RTT (w/
     // NEW_CONNECTION_ID).
     assert_eq!(server.stats().packets_rx, PACKETS * 2 + 5);
-=======
-    // The two additional are a Handshake and a 1-RTT (w/ NEW_CONNECTION_ID).
-    assert_eq!(server.stats().packets_rx, PACKETS * 2 + 8);
->>>>>>> 82602cd7
     assert_eq!(server.stats().saved_datagrams, PACKETS);
     assert_eq!(server.stats().dropped_rx, 3);
     assert_eq!(*server.state(), State::Confirmed);
@@ -1143,18 +1138,10 @@
     let (initial, handshake) = split_datagram(&server_dgram1.unwrap());
     assert!(handshake.is_some());
 
-<<<<<<< HEAD
     // The client sends an Initial ACK.
     assert_eq!(client.stats().frame_tx.ack, 0);
     let probe = client.process(Some(&initial), now).dgram();
     assertions::assert_initial(&probe.unwrap(), false);
-=======
-    // The client will not acknowledge the Initial as it discards keys.
-    // It sends a Handshake probe instead, containing just a PING frame.
-    assert_eq!(client.stats().frame_tx.ping, 0);
-    let probe = client.process(Some(initial), now).dgram();
-    assertions::assert_handshake(&probe.unwrap());
->>>>>>> 82602cd7
     assert_eq!(client.stats().dropped_rx, 0);
     assert_eq!(client.stats().frame_tx.ack, 1);
 
@@ -1165,17 +1152,10 @@
     now += AT_LEAST_PTO;
     assert_eq!(client.stats().frame_tx.ack, 1);
     let discarded = client.stats().dropped_rx;
-<<<<<<< HEAD
     let probe = client.process(Some(&initial), now).dgram();
     assertions::assert_initial(&probe.unwrap(), false);
     assert_eq!(client.stats().frame_tx.ack, 2);
     assert_eq!(client.stats().dropped_rx, discarded);
-=======
-    let probe = client.process(Some(initial), now).dgram();
-    assertions::assert_handshake(&probe.unwrap());
-    assert_eq!(client.stats().frame_tx.ping, 2);
-    assert_eq!(client.stats().dropped_rx, discarded + 1);
->>>>>>> 82602cd7
 
     // Pass the Handshake packet and complete the handshake.
     client.process_input(handshake.unwrap(), now);
@@ -1251,17 +1231,10 @@
     now += RTT / 2;
     let dgram = client.process(dgram, now).dgram();
     now += RTT / 2;
-<<<<<<< HEAD
     let dgram = client.process(dgram.as_ref(), now).dgram();
     let (initial, handshake) = split_datagram(dgram.as_ref().unwrap());
     assertions::assert_initial(&initial, false);
     assertions::assert_handshake(handshake.as_ref().unwrap());
-=======
-    let dgram = server.process(dgram, now).dgram();
-    now += RTT / 2;
-    let dgram = client.process(dgram, now).dgram();
-    assertions::assert_handshake(dgram.as_ref().unwrap());
->>>>>>> 82602cd7
     now += RTT / 2;
     server.process_input(dgram.unwrap(), now);
 
