// Licensed under the Apache License, Version 2.0 <LICENSE-APACHE or
// http://www.apache.org/licenses/LICENSE-2.0> or the MIT license
// <LICENSE-MIT or http://opensource.org/licenses/MIT>, at your
// option. This file may not be copied, modified, or distributed
// except according to those terms.

use std::time::Duration;

use neqo_common::{Datagram, IpTos, IpTosEcn};
use test_fixture::{
    assertions::{assert_v4_path, assert_v6_path},
    fixture_init, now, DEFAULT_ADDR_V4,
};

use crate::{
    connection::tests::{
        assert_path_challenge_min_len, connect_force_idle, connect_force_idle_with_modifier,
        default_client, default_server, handshake_with_modifier, migration::get_cid, new_client,
        new_server, send_and_receive, send_something, send_something_with_modifier,
        send_with_modifier_and_receive, DEFAULT_RTT,
    },
    ecn,
    path::MAX_PATH_PROBES,
    ConnectionId, ConnectionParameters, StreamType,
};

fn assert_ecn_enabled(tos: IpTos) {
    assert!(tos.is_ecn_marked());
}

fn assert_ecn_disabled(tos: IpTos) {
    assert!(!tos.is_ecn_marked());
}

fn set_tos(mut d: Datagram, ecn: IpTosEcn) -> Datagram {
    d.set_tos(ecn.into());
    d
}

fn noop() -> fn(Datagram) -> Option<Datagram> {
    Some
}

fn bleach() -> fn(Datagram) -> Option<Datagram> {
    |d| Some(set_tos(d, IpTosEcn::NotEct))
}

fn remark() -> fn(Datagram) -> Option<Datagram> {
    |d| {
        if d.tos().is_ecn_marked() {
            Some(set_tos(d, IpTosEcn::Ect1))
        } else {
            Some(d)
        }
    }
}

fn ce() -> fn(Datagram) -> Option<Datagram> {
    |d| {
        if d.tos().is_ecn_marked() {
            Some(set_tos(d, IpTosEcn::Ce))
        } else {
            Some(d)
        }
    }
}

fn drop() -> fn(Datagram) -> Option<Datagram> {
    |_| None
}

fn drop_ecn_marked_datagrams() -> fn(Datagram) -> Option<Datagram> {
    |d| (!d.tos().is_ecn_marked()).then_some(d)
}

#[test]
fn handshake_delay_with_ecn_blackhole() {
    let start = now();
    // `handshake_with_modifier` with-multi packet Intial flights will throw off the RTT calculation
    // below.
    let mut client = new_client(ConnectionParameters::default().mlkem(false));
    let mut server = default_server();
    let finish = handshake_with_modifier(
        &mut client,
        &mut server,
        start,
        DEFAULT_RTT,
        drop_ecn_marked_datagrams(),
    );

    let pto = DEFAULT_RTT * 3;
    let half_rtt = DEFAULT_RTT / 2;
    assert_eq!(
<<<<<<< HEAD
        (finish - start),
        (1 + 2 + 4) * pto + // Client RTOs its CI w/ECN twice (3x total)
        half_rtt + // Fourth CI w/o ECN being delivered
        (1 + 2 + 4) * pto + // Server RTOs its CI w/ECN twice (3x total)
        half_rtt + // Fourth SI w/o ECN being delivered
        half_rtt + // Client ACK
        half_rtt + // Client Handshake/Short
        half_rtt + // Server HandshakeDone
        half_rtt + // Client ACK
        half_rtt
=======
        (finish - start).as_millis() / DEFAULT_RTT.as_millis(),
        15,
        "expected 6 RTT for client to detect blackhole, 6 RTT for server to detect blackhole and 3 RTT for handshake to be confirmed",
>>>>>>> 82602cd7
    );
}

#[test]
fn migration_delay_to_ecn_blackhole() {
    let mut now = now();
    let mut client = default_client();
    let mut server = default_server();

    // Do a handshake.
    connect_force_idle(&mut client, &mut server);

    // Migrate the client.
    client
        .migrate(Some(DEFAULT_ADDR_V4), Some(DEFAULT_ADDR_V4), false, now)
        .unwrap();

    // The client should send MAX_PATH_PROBES path challenges with ECN enabled, and then another
    // MAX_PATH_PROBES without ECN.
    let mut probes = 0;
    while probes < MAX_PATH_PROBES * 2 {
        match client.process_output(now) {
            crate::Output::Callback(t) => {
                now += t;
            }
            crate::Output::Datagram(d) => {
                // The new path is IPv4.
                if d.source().is_ipv4() {
                    // This should be a PATH_CHALLENGE.
                    probes += 1;
                    assert_eq!(client.stats().frame_tx.path_challenge, probes);
                    assert_path_challenge_min_len(&client, &d, now);
                    if probes <= MAX_PATH_PROBES {
                        // The first probes should be sent with ECN.
                        assert_ecn_enabled(d.tos());
                    } else {
                        // The next probes should be sent without ECN.
                        assert_ecn_disabled(d.tos());
                    }
                }
            }
            crate::Output::None => panic!("unexpected output"),
        }
    }
}

#[test]
fn stats() {
    let now = now();
    let mut client = default_client();
    let mut server = default_server();
    connect_force_idle(&mut client, &mut server);

    for _ in 0..ecn::TEST_COUNT {
        let ack = send_and_receive(&mut client, &mut server, now);
        client.process_input(ack.unwrap(), now);
    }

    for _ in 0..ecn::TEST_COUNT {
        let ack = send_and_receive(&mut server, &mut client, now);
        server.process_input(ack.unwrap(), now);
    }

    for stats in [client.stats(), server.stats()] {
        for (outcome, count) in stats.ecn_path_validation.iter() {
            match outcome {
                ecn::ValidationOutcome::Capable => assert_eq!(*count, 1),
                ecn::ValidationOutcome::NotCapable(_) => assert_eq!(*count, 0),
            }
        }

        for codepoint in [IpTosEcn::Ect1, IpTosEcn::Ce] {
            assert_eq!(stats.ecn_tx[codepoint], 0);
            assert_eq!(stats.ecn_rx[codepoint], 0);
        }
    }

    assert!(client.stats().ecn_tx[IpTosEcn::Ect0] <= server.stats().ecn_rx[IpTosEcn::Ect0]);
    assert!(server.stats().ecn_tx[IpTosEcn::Ect0] <= client.stats().ecn_rx[IpTosEcn::Ect0]);
}

#[test]
fn disables_on_loss() {
    let now = now();
    let mut client = default_client();
    let mut server = default_server();
    connect_force_idle(&mut client, &mut server);

    // Right after the handshake, the ECN validation should still be in progress.
    let client_pkt = send_something(&mut client, now);
    assert_ecn_enabled(client_pkt.tos());

    for _ in 0..ecn::TEST_COUNT {
        send_something(&mut client, now);
    }

    // ECN should now be disabled.
    let client_pkt = send_something(&mut client, now);
    assert_ecn_disabled(client_pkt.tos());
}

#[test]
fn disables_on_remark() {
    let now = now();
    let mut client = default_client();
    let mut server = default_server();
    connect_force_idle(&mut client, &mut server);

    for _ in 0..ecn::TEST_COUNT {
        if let Some(ack) = send_with_modifier_and_receive(&mut client, &mut server, now, remark()) {
            client.process_input(ack, now);
        }
    }

    // ECN should now be disabled.
    let client_pkt = send_something(&mut client, now);
    assert_ecn_disabled(client_pkt.tos());
}

/// This function performs a handshake over a path that modifies packets via `orig_path_modifier`.
/// It then sends `burst` packets on that path, and then migrates to a new path that
/// modifies packets via `new_path_modifier`.  It sends `burst` packets on the new path.
/// The function returns the TOS value of the last packet sent on the old path and the TOS value
/// of the last packet sent on the new path to allow for verification of correct behavior.
pub fn migration_with_modifiers(
    orig_path_modifier: fn(Datagram) -> Option<Datagram>,
    new_path_modifier: fn(Datagram) -> Option<Datagram>,
    burst: usize,
) -> (IpTos, IpTos, bool) {
    fixture_init();
    let mut client = new_client(ConnectionParameters::default().max_streams(StreamType::UniDi, 64));
    let mut server = new_server(ConnectionParameters::default().max_streams(StreamType::UniDi, 64));

    connect_force_idle_with_modifier(&mut client, &mut server, orig_path_modifier);
    let mut now = now();

    // Right after the handshake, the ECN validation should still be in progress.
    let client_pkt = send_something(&mut client, now);
    assert_ecn_enabled(client_pkt.tos());
    server.process_input(orig_path_modifier(client_pkt).unwrap(), now);

    // Send some data on the current path.
    for _ in 0..burst {
        let client_pkt = send_something_with_modifier(&mut client, now, orig_path_modifier);
        server.process_input(client_pkt, now);
    }

    if let Some(ack) = server.process_output(now).dgram() {
        client.process_input(ack, now);
    }

    let client_pkt = send_something(&mut client, now);
    let tos_before_migration = client_pkt.tos();
    server.process_input(orig_path_modifier(client_pkt).unwrap(), now);

    client
        .migrate(Some(DEFAULT_ADDR_V4), Some(DEFAULT_ADDR_V4), false, now)
        .unwrap();

    let mut migrated = false;
    let probe = new_path_modifier(client.process_output(now).dgram().unwrap());
    if let Some(probe) = probe {
        assert_v4_path(&probe, true); // Contains PATH_CHALLENGE.
        assert_path_challenge_min_len(&client, &probe, now);
        assert_eq!(client.stats().frame_tx.path_challenge, 1);
        let probe_cid = ConnectionId::from(get_cid(&probe));

        let resp = new_path_modifier(server.process(Some(probe), now).dgram().unwrap()).unwrap();
        assert_v4_path(&resp, true);
        assert_eq!(server.stats().frame_tx.path_response, 1);
        assert_eq!(server.stats().frame_tx.path_challenge, 1);
        assert_path_challenge_min_len(&server, &resp, now);

        // Data continues to be exchanged on the old path.
        let client_data = send_something_with_modifier(&mut client, now, orig_path_modifier);
        assert_ne!(get_cid(&client_data), probe_cid);
        assert_v6_path(&client_data, false);
        server.process_input(client_data, now);
        let server_data = send_something_with_modifier(&mut server, now, orig_path_modifier);
        assert_v6_path(&server_data, false);
        client.process_input(server_data, now);

        // Once the client receives the probe response, it migrates to the new path.
        client.process_input(resp, now);
        assert_eq!(client.stats().frame_rx.path_challenge, 1);
        migrated = true;

        let migrate_client = send_something_with_modifier(&mut client, now, new_path_modifier);
        assert_v4_path(&migrate_client, true); // Responds to server probe.

        // The server now sees the migration and will switch over.
        // However, it will probe the old path again, even though it has just
        // received a response to its last probe, because it needs to verify
        // that the migration is genuine.
        server.process_input(migrate_client, now);
    }

    let stream_before = server.stats().frame_tx.stream;
    let probe_old_server = send_something_with_modifier(&mut server, now, orig_path_modifier);
    // This is just the double-check probe; no STREAM frames.
    assert_v6_path(&probe_old_server, migrated);
    assert_eq!(
        server.stats().frame_tx.path_challenge,
        if migrated { 2 } else { 0 }
    );
    if migrated {
        assert_path_challenge_min_len(&server, &probe_old_server, now);
    }

    assert_eq!(
        server.stats().frame_tx.stream,
        if migrated { stream_before } else { 1 }
    );

    if migrated {
        // The server then sends data on the new path.
        let migrate_server =
            new_path_modifier(server.process_output(now).dgram().unwrap()).unwrap();
        assert_v4_path(&migrate_server, false);
        assert_eq!(server.stats().frame_tx.path_challenge, 2);
        assert_eq!(server.stats().frame_tx.stream, stream_before + 1);

        // The client receives these checks and responds to the probe, but uses the new path.
        client.process_input(migrate_server, now);
        client.process_input(probe_old_server, now);
        let old_probe_resp = send_something_with_modifier(&mut client, now, new_path_modifier);
        assert_v6_path(&old_probe_resp, true);
        let client_confirmation = client.process_output(now).dgram().unwrap();
        assert_v4_path(&client_confirmation, false);

        // The server has now sent 2 packets, so it is blocked on the pacer.  Wait.
        let server_pacing = server.process_output(now).callback();
        assert_ne!(server_pacing, Duration::new(0, 0));
        // ... then confirm that the server sends on the new path still.
        let server_confirmation =
            send_something_with_modifier(&mut server, now + server_pacing, new_path_modifier);
        assert_v4_path(&server_confirmation, false);
        client.process_input(server_confirmation, now);

        // Send some data on the new path.
        for _ in 0..burst {
            now += client.process_output(now).callback();
            let client_pkt = send_something_with_modifier(&mut client, now, new_path_modifier);
            server.process_input(client_pkt, now);
        }

        if let Some(ack) = server.process_output(now).dgram() {
            client.process_input(ack, now);
        }
    }

    now += client.process_output(now).callback();
    let mut client_pkt = send_something(&mut client, now);
    while !migrated && client_pkt.source() == DEFAULT_ADDR_V4 {
        client_pkt = send_something(&mut client, now);
    }
    let tos_after_migration = client_pkt.tos();
    (tos_before_migration, tos_after_migration, migrated)
}

#[test]
fn ecn_migration_zero_burst_all_cases() {
    for orig_path_mod in [noop(), bleach(), remark(), ce()] {
        for (new_path_mod_name, new_path_mod) in [
            ("noop", noop()),
            ("bleach", bleach()),
            ("remark", remark()),
            ("ce", ce()),
            ("drop", drop()),
        ] {
            let (before, after, migrated) =
                migration_with_modifiers(orig_path_mod, new_path_mod, 0);
            // Too few packets sent before and after migration to conclude ECN validation.
            assert_ecn_enabled(before);
            assert_ecn_enabled(after);
            // Migration succeeds except if the new path drops ECN.
            assert!(new_path_mod_name == "drop" || migrated);
        }
    }
}

#[test]
fn ecn_migration_noop_bleach_data() {
    let (before, after, migrated) = migration_with_modifiers(noop(), bleach(), ecn::TEST_COUNT);
    assert_ecn_enabled(before); // ECN validation concludes before migration.
    assert_ecn_disabled(after); // ECN validation fails after migration due to bleaching.
    assert!(migrated);
}

#[test]
fn ecn_migration_noop_remark_data() {
    let (before, after, migrated) = migration_with_modifiers(noop(), remark(), ecn::TEST_COUNT);
    assert_ecn_enabled(before); // ECN validation concludes before migration.
    assert_ecn_disabled(after); // ECN validation fails after migration due to remarking.
    assert!(migrated);
}

#[test]
fn ecn_migration_noop_ce_data() {
    let (before, after, migrated) = migration_with_modifiers(noop(), ce(), ecn::TEST_COUNT);
    assert_ecn_enabled(before); // ECN validation concludes before migration.
    assert_ecn_enabled(after); // ECN validation concludes after migration, despite all CE marks.
    assert!(migrated);
}

#[test]
fn ecn_migration_noop_drop_data() {
    let (before, after, migrated) = migration_with_modifiers(noop(), drop(), ecn::TEST_COUNT);
    assert_ecn_enabled(before); // ECN validation concludes before migration.
    assert_ecn_enabled(after); // Migration failed, ECN on original path is still validated.
    assert!(!migrated);
}

#[test]
fn ecn_migration_bleach_noop_data() {
    let (before, after, migrated) = migration_with_modifiers(bleach(), noop(), ecn::TEST_COUNT);
    assert_ecn_disabled(before); // ECN validation fails before migration due to bleaching.
    assert_ecn_enabled(after); // ECN validation concludes after migration.
    assert!(migrated);
}

#[test]
fn ecn_migration_bleach_bleach_data() {
    let (before, after, migrated) = migration_with_modifiers(bleach(), bleach(), ecn::TEST_COUNT);
    assert_ecn_disabled(before); // ECN validation fails before migration due to bleaching.
    assert_ecn_disabled(after); // ECN validation fails after migration due to bleaching.
    assert!(migrated);
}

#[test]
fn ecn_migration_bleach_remark_data() {
    let (before, after, migrated) = migration_with_modifiers(bleach(), remark(), ecn::TEST_COUNT);
    assert_ecn_disabled(before); // ECN validation fails before migration due to bleaching.
    assert_ecn_disabled(after); // ECN validation fails after migration due to remarking.
    assert!(migrated);
}

#[test]
fn ecn_migration_bleach_ce_data() {
    let (before, after, migrated) = migration_with_modifiers(bleach(), ce(), ecn::TEST_COUNT);
    assert_ecn_disabled(before); // ECN validation fails before migration due to bleaching.
    assert_ecn_enabled(after); // ECN validation concludes after migration, despite all CE marks.
    assert!(migrated);
}

#[test]
fn ecn_migration_bleach_drop_data() {
    let (before, after, migrated) = migration_with_modifiers(bleach(), drop(), ecn::TEST_COUNT);
    assert_ecn_disabled(before); // ECN validation fails before migration due to bleaching.
                                 // Migration failed, ECN on original path is still disabled.
    assert_ecn_disabled(after);
    assert!(!migrated);
}

#[test]
fn ecn_migration_remark_noop_data() {
    let (before, after, migrated) = migration_with_modifiers(remark(), noop(), ecn::TEST_COUNT);
    assert_ecn_disabled(before); // ECN validation fails before migration due to remarking.
    assert_ecn_enabled(after); // ECN validation succeeds after migration.
    assert!(migrated);
}

#[test]
fn ecn_migration_remark_bleach_data() {
    let (before, after, migrated) = migration_with_modifiers(remark(), bleach(), ecn::TEST_COUNT);
    assert_ecn_disabled(before); // ECN validation fails before migration due to remarking.
    assert_ecn_disabled(after); // ECN validation fails after migration due to bleaching.
    assert!(migrated);
}

#[test]
fn ecn_migration_remark_remark_data() {
    let (before, after, migrated) = migration_with_modifiers(remark(), remark(), ecn::TEST_COUNT);
    assert_ecn_disabled(before); // ECN validation fails before migration due to remarking.
    assert_ecn_disabled(after); // ECN validation fails after migration due to remarking.
    assert!(migrated);
}

#[test]
fn ecn_migration_remark_ce_data() {
    let (before, after, migrated) = migration_with_modifiers(remark(), ce(), ecn::TEST_COUNT);
    assert_ecn_disabled(before); // ECN validation fails before migration due to remarking.
    assert_ecn_enabled(after); // ECN validation concludes after migration, despite all CE marks.
    assert!(migrated);
}

#[test]
fn ecn_migration_remark_drop_data() {
    let (before, after, migrated) = migration_with_modifiers(remark(), drop(), ecn::TEST_COUNT);
    assert_ecn_disabled(before); // ECN validation fails before migration due to remarking.
    assert_ecn_disabled(after); // Migration failed, ECN on original path is still disabled.
    assert!(!migrated);
}

#[test]
fn ecn_migration_ce_noop_data() {
    let (before, after, migrated) = migration_with_modifiers(ce(), noop(), ecn::TEST_COUNT);
    assert_ecn_enabled(before); // ECN validation concludes before migration, despite all CE marks.
    assert_ecn_enabled(after); // ECN validation concludes after migration.
    assert!(migrated);
}

#[test]
fn ecn_migration_ce_bleach_data() {
    let (before, after, migrated) = migration_with_modifiers(ce(), bleach(), ecn::TEST_COUNT);
    assert_ecn_enabled(before); // ECN validation concludes before migration, despite all CE marks.
    assert_ecn_disabled(after); // ECN validation fails after migration due to bleaching
    assert!(migrated);
}

#[test]
fn ecn_migration_ce_remark_data() {
    let (before, after, migrated) = migration_with_modifiers(ce(), remark(), ecn::TEST_COUNT);
    assert_ecn_enabled(before); // ECN validation concludes before migration, despite all CE marks.
    assert_ecn_disabled(after); // ECN validation fails after migration due to remarking.
    assert!(migrated);
}

#[test]
fn ecn_migration_ce_ce_data() {
    let (before, after, migrated) = migration_with_modifiers(ce(), ce(), ecn::TEST_COUNT);
    assert_ecn_enabled(before); // ECN validation concludes before migration, despite all CE marks.
    assert_ecn_enabled(after); // ECN validation concludes after migration, despite all CE marks.
    assert!(migrated);
}

#[test]
fn ecn_migration_ce_drop_data() {
    let (before, after, migrated) = migration_with_modifiers(ce(), drop(), ecn::TEST_COUNT);
    assert_ecn_enabled(before); // ECN validation concludes before migration, despite all CE marks.
                                // Migration failed, ECN on original path is still enabled.
    assert_ecn_enabled(after);
    assert!(!migrated);
}<|MERGE_RESOLUTION|>--- conflicted
+++ resolved
@@ -91,7 +91,6 @@
     let pto = DEFAULT_RTT * 3;
     let half_rtt = DEFAULT_RTT / 2;
     assert_eq!(
-<<<<<<< HEAD
         (finish - start),
         (1 + 2 + 4) * pto + // Client RTOs its CI w/ECN twice (3x total)
         half_rtt + // Fourth CI w/o ECN being delivered
@@ -102,11 +101,6 @@
         half_rtt + // Server HandshakeDone
         half_rtt + // Client ACK
         half_rtt
-=======
-        (finish - start).as_millis() / DEFAULT_RTT.as_millis(),
-        15,
-        "expected 6 RTT for client to detect blackhole, 6 RTT for server to detect blackhole and 3 RTT for handshake to be confirmed",
->>>>>>> 82602cd7
     );
 }
 
