// Licensed under the Apache License, Version 2.0 <LICENSE-APACHE or
// http://www.apache.org/licenses/LICENSE-2.0> or the MIT license
// <LICENSE-MIT or http://opensource.org/licenses/MIT>, at your
// option. This file may not be copied, modified, or distributed
// except according to those terms.

use std::time::{Duration, Instant};

use neqo_common::qdebug;
use neqo_crypto::AuthenticationStatus;
use test_fixture::{
    assertions::{assert_handshake, assert_initial},
    now, split_datagram,
};

use super::{
    super::{Connection, ConnectionParameters, Output, State},
    assert_full_cwnd, connect, connect_force_idle, connect_rtt_idle, connect_with_rtt, cwnd,
    default_client, default_server, fill_cwnd, maybe_authenticate, new_client, send_and_receive,
    send_something, AT_LEAST_PTO, DEFAULT_ADDR, DEFAULT_RTT, DEFAULT_STREAM_DATA,
    POST_HANDSHAKE_CWND,
};
use crate::{
    connection::{test_internal::FrameWriter, tests::cwnd_min},
    frame::FrameType,
    packet::PacketBuilder,
    recovery::{
        FAST_PTO_SCALE, MAX_OUTSTANDING_UNACK, MAX_PTO_PACKET_COUNT, MIN_OUTSTANDING_UNACK,
    },
    rtt::GRANULARITY,
    stats::MAX_PTO_COUNTS,
    tparams::{TransportParameter, TransportParameterId::*},
    tracking::DEFAULT_ACK_DELAY,
    CloseReason, Error, Pmtud, StreamType,
};

#[test]
fn pto_works_basic() {
    let mut client = default_client();
    let mut server = default_server();
    connect_force_idle(&mut client, &mut server);

    let mut now = now();

    let res = client.process_output(now);
    let idle_timeout = ConnectionParameters::default().get_idle_timeout();
    assert_eq!(res, Output::Callback(idle_timeout));

    // Send data on two streams
    let stream1 = client.stream_create(StreamType::UniDi).unwrap();
    assert_eq!(client.stream_send(stream1, b"hello").unwrap(), 5);
    assert_eq!(client.stream_send(stream1, b" world!").unwrap(), 7);

    let stream2 = client.stream_create(StreamType::UniDi).unwrap();
    assert_eq!(client.stream_send(stream2, b"there!").unwrap(), 6);

    // Send a packet after some time.
    now += Duration::from_secs(10);
    let out = client.process_output(now);
    assert!(out.dgram().is_some());

    // Nothing to do, should return callback
    let out = client.process_output(now);
    assert!(matches!(out, Output::Callback(_)));

    // One second later, it should want to send PTO packet
    now += AT_LEAST_PTO;
    let out = client.process_output(now);

    let stream_before = server.stats().frame_rx.stream;
    server.process_input(out.dgram().unwrap(), now);
    assert_eq!(server.stats().frame_rx.stream, stream_before + 2);
}

#[test]
fn pto_works_full_cwnd() {
    let mut client = default_client();
    let mut server = default_server();
    let now = connect_rtt_idle(&mut client, &mut server, DEFAULT_RTT);

    // Send lots of data.
    let stream_id = client.stream_create(StreamType::UniDi).unwrap();
    let (dgrams, now) = fill_cwnd(&mut client, stream_id, now);
    assert_full_cwnd(&dgrams, POST_HANDSHAKE_CWND, client.plpmtu());

    // Fill the CWND after waiting for a PTO.
    let (dgrams, now) = fill_cwnd(&mut client, stream_id, now + AT_LEAST_PTO);
    // Two packets in the PTO.
    // The first should be full sized; the second might be small.
    assert_eq!(dgrams.len(), 2);
    assert_eq!(dgrams[0].len(), client.plpmtu());

    // Both datagrams contain one or more STREAM frames.
    for d in dgrams {
        let stream_before = server.stats().frame_rx.stream;
        server.process_input(d, now);
        assert!(server.stats().frame_rx.stream > stream_before);
    }
}

#[test]
fn pto_works_ping() {
    let mut client = default_client();
    let mut server = default_server();
    connect_force_idle(&mut client, &mut server);
    let mut now = now() + Duration::from_secs(10);

    // Send a few packets from the client.
    let pkt0 = send_something(&mut client, now);
    let pkt1 = send_something(&mut client, now);
    let pkt2 = send_something(&mut client, now);
    let pkt3 = send_something(&mut client, now);

    // Nothing to do, should return callback
    let cb = client.process_output(now).callback();
    // The PTO timer is calculated with:
    //   RTT + max(rttvar * 4, GRANULARITY) + max_ack_delay
    // With zero RTT and rttvar, max_ack_delay is minimum too (GRANULARITY)
    assert_eq!(cb, GRANULARITY * 2);

    // Process these by server, skipping pkt0
    let srv0 = server.process(Some(pkt1), now).dgram();
    assert!(srv0.is_some()); // ooo, ack client pkt1

    now += Duration::from_millis(20);

    // process pkt2 (immediate ack because last ack was more than an RTT ago; RTT=0)
    let srv1 = server.process(Some(pkt2), now).dgram();
    assert!(srv1.is_some()); // this is now dropped

    now += Duration::from_millis(20);
    // process pkt3 (acked for same reason)
    let srv2 = server.process(Some(pkt3), now).dgram();
    // ack client pkt 2 & 3
    assert!(srv2.is_some());

    // client processes ack
    let pkt4 = client.process(srv2, now).dgram();
    // client resends data from pkt0
    assert!(pkt4.is_some());

    // server sees ooo pkt0 and generates immediate ack
    let srv3 = server.process(Some(pkt0), now).dgram();
    assert!(srv3.is_some());

    // Accept the acknowledgment.
    let pkt5 = client.process(srv3, now).dgram();
    assert!(pkt5.is_none());

    now += Duration::from_millis(70);
    // PTO expires. No unacked data. Only send PING.
    let client_pings = client.stats().frame_tx.ping;
    let pkt6 = client.process_output(now).dgram();
    assert_eq!(client.stats().frame_tx.ping, client_pings + 1);

    let server_pings = server.stats().frame_rx.ping;
    server.process_input(pkt6.unwrap(), now);
    assert_eq!(server.stats().frame_rx.ping, server_pings + 1);
}

#[test]
fn pto_initial() {
    const INITIAL_PTO: Duration = Duration::from_millis(300);
    let mut now = now();

    // This test makes too many assumptions about single-packet PTOs for multi-packet MLKEM flights
    qdebug!("---- client: generate CH");
    let mut client = new_client(ConnectionParameters::default().mlkem(false));
    let pkt1 = client.process_output(now).dgram();
    assert!(pkt1.is_some());
    assert_eq!(pkt1.clone().unwrap().len(), client.plpmtu());

    let delay = client.process_output(now).callback();
    assert_eq!(delay, INITIAL_PTO);

    // Resend initial after PTO.
    let cwnd_prior: usize = cwnd(&client);
    now += delay;
    let pkt2 = client.process_output(now).dgram();
    assert!(pkt2.is_some());
    assert_eq!(pkt2.unwrap().len(), client.plpmtu());
    assert_eq!(cwnd_prior, 2 * cwnd(&client)); // cwnd has halved

    let delay = client.process_output(now).callback();
    // PTO has doubled.
    assert_eq!(delay, INITIAL_PTO * 2);

    // Server process the first initial pkt.
    let mut server = default_server();
    let out = server.process(pkt1, now).dgram();
    assert!(out.is_some());

    // Client receives ack for the first initial packet as well a Handshake packet.
    // After the handshake packet the initial keys and the crypto stream for the initial
    // packet number space will be discarded.
    // Here only an ack for the Handshake packet will be sent.
    let out = client.process(out, now).dgram();
    assert!(out.is_some());

    // We do not have PTO for the resent initial packet any more, but
    // the Handshake PTO timer should be armed.  As the RTT is apparently
    // the same as the initial PTO value, and there is only one sample,
    // the PTO will be 3x the INITIAL PTO.
    let delay = client.process_output(now).callback();
    assert_eq!(delay, INITIAL_PTO * 3);
}

/// A complete handshake that involves a PTO in the Handshake space.
#[test]
fn pto_handshake_complete() {
    const HALF_RTT: Duration = Duration::from_millis(10);

    let mut now = now();
    // start handshake
    let mut client = default_client();
    let mut server = default_server();

    let pkt = client.process_output(now).dgram();
    let pkt2 = client.process_output(now).dgram();
    assert_initial(pkt.as_ref().unwrap(), false);
    assert_initial(pkt2.as_ref().unwrap(), false);
    let cb = client.process_output(now).callback();
    assert_eq!(cb, Duration::from_millis(5)); // Pacing delay

    now += HALF_RTT;
    server.process_input(pkt.unwrap(), now);
    let pkt = server.process(pkt2, now).dgram();
    assert_initial(pkt.as_ref().unwrap(), false);

    now += HALF_RTT;
    let pkt = client.process(pkt, now).dgram();
    assert_initial(pkt.as_ref().unwrap(), false);

    now += HALF_RTT;
    let pkt = server.process(pkt, now).dgram();
    assert_initial(pkt.as_ref().unwrap(), false);

    now += HALF_RTT;
<<<<<<< HEAD
    let pkt = client.process(pkt.as_ref(), now).dgram();
    let (initial, handshake) = split_datagram(&pkt.clone().unwrap());
    assert_initial(&initial, false);
    assert_handshake(handshake.as_ref().unwrap());
=======
    let pkt = client.process(pkt, now).dgram();
    assert_handshake(pkt.as_ref().unwrap());
>>>>>>> 82602cd7

    let cb = client.process_output(now).callback();
    // The client now has a single RTT estimate (20ms), so
    // the handshake PTO is set based on that.
    assert_eq!(cb, HALF_RTT * 6);

    now += HALF_RTT;
    let pkt = server.process(pkt, now).dgram();
    assert!(pkt.is_none());

    now += HALF_RTT;
    client.authenticated(AuthenticationStatus::Ok, now);

    qdebug!("---- client: SH..FIN -> FIN");
    let pkt1 = client.process_output(now).dgram();
    assert_handshake(pkt1.as_ref().unwrap());
    assert_eq!(*client.state(), State::Connected);

    let cb = client.process_output(now).callback();
    assert_eq!(cb, HALF_RTT * 6);

    let mut pto_counts = [0; MAX_PTO_COUNTS];
    assert_eq!(client.stats.borrow().pto_counts, pto_counts);

    // Wait for PTO to expire and resend a handshake packet.
    qdebug!("---- client: PTO");
    now += HALF_RTT * 6;
    let pkt2 = client.process_output(now).dgram();
    assert_handshake(pkt2.as_ref().unwrap());

    pto_counts[0] = 1;
    assert_eq!(client.stats.borrow().pto_counts, pto_counts);

    // Split the 1-RTT off.
    // We'll use that packet to force the server to acknowledge 1-RTT.
<<<<<<< HEAD
    let (pkt2_hs, pkt2_1rtt) = split_datagram(&pkt2.unwrap());
    assert_handshake(&pkt2_hs);
    assert!(pkt2_1rtt.is_some());
=======
    let stream_id = client.stream_create(StreamType::UniDi).unwrap();
    client.stream_close_send(stream_id).unwrap();
    now += HALF_RTT * 6;
    let pkt3 = client.process_output(now).dgram();
    assert_handshake(pkt3.as_ref().unwrap());
    let (pkt3_hs, pkt3_1rtt) = split_datagram(&pkt3.unwrap());
    assert_handshake(&pkt3_hs);
    assert!(pkt3_1rtt.is_some());
>>>>>>> 82602cd7

    // PTO has been doubled.
    let cb = client.process_output(now).callback();
    assert_eq!(cb, HALF_RTT * 12);

    // We still have only a single PTO
    assert_eq!(client.stats.borrow().pto_counts, pto_counts);

    qdebug!("---- server: receive FIN and send ACK");
    now += HALF_RTT;
    // Now let the server have pkt1 and expect an immediate Handshake ACK.
    // The output will be a Handshake packet with ACK and 1-RTT packet with
    // HANDSHAKE_DONE and (because of pkt3_1rtt) an ACK.
    // This should remove the 1-RTT PTO from messing this test up.
    let server_acks = server.stats().frame_tx.ack;
    let server_done = server.stats().frame_tx.handshake_done;
<<<<<<< HEAD
    server.process_input(&pkt2_1rtt.unwrap(), now);
    let ack = server.process(pkt1.as_ref(), now).dgram();
=======
    server.process_input(pkt3_1rtt.unwrap(), now);
    let ack = server.process(pkt1, now).dgram();
>>>>>>> 82602cd7
    assert!(ack.is_some());
    assert_eq!(server.stats().frame_tx.ack, server_acks + 2);
    assert_eq!(server.stats().frame_tx.handshake_done, server_done + 1);

    // Check that the other packets (pkt2, pkt3) are Handshake packets.
    // The server discarded the Handshake keys already, therefore they are dropped.
    // Note that these don't include 1-RTT packets, because 1-RTT isn't send on PTO.
    let dropped_before1 = server.stats().dropped_rx;
    let server_frames = server.stats().frame_rx.all();
    server.process_input(pkt2_hs, now);
    assert_eq!(1, server.stats().dropped_rx - dropped_before1);
    assert_eq!(server.stats().frame_rx.all(), server_frames);

<<<<<<< HEAD
    let server_frames2 = server.stats().frame_rx.all();
    let dropped_before2 = server.stats().dropped_rx;
    server.process_input(&pkt2_hs, now);
=======
    server.process_input(pkt2_1rtt.unwrap(), now);
    let server_frames2 = server.stats().frame_rx.all();
    let dropped_before2 = server.stats().dropped_rx;
    server.process_input(pkt3_hs, now);
>>>>>>> 82602cd7
    assert_eq!(1, server.stats().dropped_rx - dropped_before2);
    assert_eq!(server.stats().frame_rx.all(), server_frames2);

    now += HALF_RTT;

    // Let the client receive the ACK.
    // It should now be wait to acknowledge the HANDSHAKE_DONE.
    let cb = client.process(ack, now).callback();
    // The default ack delay is the RTT divided by the default ACK ratio of 4.
    let expected_ack_delay = HALF_RTT * 2 / 4;
    assert_eq!(cb, expected_ack_delay);

    // Let the ACK delay timer expire.
    now += cb;
    let out = client.process_output(now).dgram();
    assert!(out.is_some());
}

/// Test that PTO in the Handshake space contains the right frames.
#[test]
fn pto_handshake_frames() {
    let mut now = now();
    qdebug!("---- client: generate CH");
    let mut client = default_client();
    let pkt = client.process_output(now);
    let pkt2 = client.process_output(now);

    now += Duration::from_millis(10);
    qdebug!("---- server: CH -> SH, EE, CERT, CV, FIN");
    let mut server = default_server();
    server.process_input(pkt.dgram().unwrap(), now);
    let pkt = server.process(pkt2.dgram(), now);

    now += Duration::from_millis(10);
    qdebug!("---- client: cert verification");
    let pkt = client.process(pkt.dgram(), now);

    now += Duration::from_millis(10);
    let pkt = server.process(pkt.dgram(), now);
    now += Duration::from_millis(10);
    let pkt = client.process(pkt.dgram(), now);

    now += Duration::from_millis(10);
    drop(server.process(pkt.dgram(), now));

    now += Duration::from_millis(10);
    client.authenticated(AuthenticationStatus::Ok, now);

    let stream = client.stream_create(StreamType::UniDi).unwrap();
    assert_eq!(stream, 2);
    assert_eq!(client.stream_send(stream, b"zero").unwrap(), 4);
    qdebug!("---- client: SH..FIN -> FIN and 1RTT packet");
    let pkt1 = client.process_output(now).dgram();
    assert!(pkt1.is_some());

    // Get PTO timer.
    let out = client.process_output(now);
    assert_eq!(out, Output::Callback(Duration::from_millis(60)));

    // Wait for PTO to expire and resend a handshake packet.
    now += Duration::from_millis(60);
    let pkt2 = client.process_output(now).dgram();
    assert!(pkt2.is_some());

    now += Duration::from_millis(10);
    let crypto_before = server.stats().frame_rx.crypto;
    server.process_input(pkt2.unwrap(), now);
    assert_eq!(server.stats().frame_rx.crypto, crypto_before + 1);
}

/// In the case that the Handshake takes too many packets, the server might
/// be stalled on the anti-amplification limit.  If a Handshake ACK from the
/// client is lost, the client has to keep the PTO timer armed or the server
/// might be unable to send anything, causing a deadlock.
#[test]
fn handshake_ack_pto() {
    const RTT: Duration = Duration::from_millis(10);
    let mut now = now();
    // This test makes too many assumptions about single-packet PTOs for multi-packet MLKEM flights
    // to work.
    let mut client = new_client(ConnectionParameters::default().mlkem(false));
    let mut server = default_server();
    // This is a greasing transport parameter, and large enough that the
    // server needs to send two Handshake packets.
    let big = TransportParameter::Bytes(vec![0; Pmtud::default_plpmtu(DEFAULT_ADDR.ip())]);
    server
        .set_local_tparam(TestTransportParameter, big)
        .unwrap();

    let c1 = client.process_output(now).dgram();

    now += RTT / 2;
    let s1 = server.process(c1, now).dgram();
    assert!(s1.is_some());
    let s2 = server.process_output(now).dgram();
    assert!(s1.is_some());

    // Now let the client have the Initial, but drop the first coalesced Handshake packet.
    now += RTT / 2;
    let (initial, _) = split_datagram(&s1.unwrap());
    client.process_input(initial, now);
    let c2 = client.process(s2, now).dgram();
    assert!(c2.is_some()); // This is an ACK.  Drop it.
    let delay = client.process_output(now).callback();
    assert_eq!(delay, RTT * 3);

    let mut pto_counts = [0; MAX_PTO_COUNTS];
    assert_eq!(client.stats.borrow().pto_counts, pto_counts);

    // Wait for the PTO and ensure that the client generates a packet.
    now += delay;
    let c3 = client.process_output(now).dgram();
    assert!(c3.is_some());

    now += RTT / 2;
    let ping_before = server.stats().frame_rx.ping;
    server.process_input(c3.unwrap(), now);
    assert_eq!(server.stats().frame_rx.ping, ping_before + 1);

    pto_counts[0] = 1;
    assert_eq!(client.stats.borrow().pto_counts, pto_counts);

    // Now complete the handshake as cheaply as possible.
    let dgram = server.process_output(now).dgram();
    client.process_input(dgram.unwrap(), now);
    maybe_authenticate(&mut client);
    let dgram = client.process_output(now).dgram();
    assert_eq!(*client.state(), State::Connected);
    let dgram = server.process(dgram, now).dgram();
    assert_eq!(*server.state(), State::Confirmed);
    client.process_input(dgram.unwrap(), now);
    assert_eq!(*client.state(), State::Confirmed);

    assert_eq!(client.stats.borrow().pto_counts, pto_counts);
}

#[test]
fn loss_recovery_crash() {
    let mut client = default_client();
    let mut server = default_server();
    connect(&mut client, &mut server);
    let now = now();

    // The server sends something, but we will drop this.
    drop(send_something(&mut server, now));

    // Then send something again, but let it through.
    let ack = send_and_receive(&mut server, &mut client, now);
    assert!(ack.is_some());

    // Have the server process the ACK.
    let cb = server.process(ack, now).callback();
    assert!(cb > Duration::from_secs(0));

    // Now we leap into the future.  The server should regard the first
    // packet as lost based on time alone.
    let dgram = server.process_output(now + AT_LEAST_PTO).dgram();
    assert!(dgram.is_some());

    // This crashes.
    drop(send_something(&mut server, now + AT_LEAST_PTO));
}

// If we receive packets after the PTO timer has fired, we won't clear
// the PTO state, but we might need to acknowledge those packets.
// This shouldn't happen, but we found that some implementations do this.
#[test]
fn ack_after_pto() {
    let mut client = default_client();
    let mut server = default_server();
    connect_force_idle(&mut client, &mut server);

    let mut now = now();

    // The client sends and is forced into a PTO.
    drop(send_something(&mut client, now));

    // Jump forward to the PTO and drain the PTO packets.
    now += AT_LEAST_PTO;
    // We can use MAX_PTO_PACKET_COUNT, because we know the handshake is over.
    for _ in 0..MAX_PTO_PACKET_COUNT {
        let dgram = client.process_output(now).dgram();
        assert!(dgram.is_some());
    }
    assert!(client.process_output(now).dgram().is_none());

    // The server now needs to send something that will cause the
    // client to want to acknowledge it.  A little out of order
    // delivery is just the thing.
    // Note: The server can't ACK anything here, but none of what
    // the client has sent so far has been transferred.
    drop(send_something(&mut server, now));
    let dgram = send_something(&mut server, now);

    // The client is now after a PTO, but if it receives something
    // that demands acknowledgment, it will send just the ACK.
    let ack = client.process(Some(dgram), now).dgram();
    assert!(ack.is_some());

    // Make sure that the packet only contained an ACK frame.
    let all_frames_before = server.stats().frame_rx.all();
    let ack_before = server.stats().frame_rx.ack;
    server.process_input(ack.unwrap(), now);
    assert_eq!(server.stats().frame_rx.all(), all_frames_before + 1);
    assert_eq!(server.stats().frame_rx.ack, ack_before + 1);
}

/// When we declare a packet as lost, we keep it around for a while for another loss period.
/// Those packets should not affect how we report the loss recovery timer.
/// As the loss recovery timer based on RTT we use that to drive the state.
#[test]
fn lost_but_kept_and_lr_timer() {
    const RTT: Duration = Duration::from_secs(1);
    let mut client = default_client();
    let mut server = default_server();
    let mut now = connect_with_rtt(&mut client, &mut server, now(), RTT);

    // Two packets (p1, p2) are sent at around t=0.  The first is lost.
    let _p1 = send_something(&mut client, now);
    let p2 = send_something(&mut client, now);

    // At t=RTT/2 the server receives the packet and ACKs it.
    now += RTT / 2;
    let ack = server.process(Some(p2), now).dgram();
    assert!(ack.is_some());
    // The client also sends another two packets (p3, p4), again losing the first.
    let _p3 = send_something(&mut client, now);
    let p4 = send_something(&mut client, now);

    // At t=RTT the client receives the ACK and goes into timed loss recovery.
    // The client doesn't call p1 lost at this stage, but it will soon.
    now += RTT / 2;
    let res = client.process(ack, now);
    // The client should be on a loss recovery timer as p1 is missing.
    let lr_timer = res.callback();
    // Loss recovery timer should be RTT/8, but only check for 0 or >=RTT/2.
    assert_ne!(lr_timer, Duration::from_secs(0));
    assert!(lr_timer < (RTT / 2));
    // The server also receives and acknowledges p4, again sending an ACK.
    let ack = server.process(Some(p4), now).dgram();
    assert!(ack.is_some());

    // At t=RTT*3/2 the client should declare p1 to be lost.
    now += RTT / 2;
    // So the client will send the data from p1 again.
    let res = client.process_output(now);
    assert!(res.dgram().is_some());
    // When the client processes the ACK, it should engage the
    // loss recovery timer for p3, not p1 (even though it still tracks p1).
    let res = client.process(ack, now);
    let lr_timer2 = res.callback();
    assert_eq!(lr_timer, lr_timer2);
}

/// We should not be setting the loss recovery timer based on packets
/// that are sent prior to the largest acknowledged.
/// Testing this requires that we construct a case where one packet
/// number space causes the loss recovery timer to be engaged.  At the same time,
/// there is a packet in another space that hasn't been acknowledged AND
/// that packet number space has not received acknowledgments for later packets.
#[test]
fn loss_time_past_largest_acked() {
    const RTT: Duration = Duration::from_secs(10);
    const INCR: Duration = Duration::from_millis(1);
    // This test makes too many assumptions about single-packet PTOs for multi-packet MLKEM flights
    // to work.
    let mut client = new_client(ConnectionParameters::default().mlkem(false));
    let mut server = default_server();

    let mut now = now();

    // Start the handshake.
    let c_in = client.process_output(now).dgram();
    now += RTT / 2;
    let s_hs1 = server.process(c_in, now).dgram();

    // Get some spare server handshake packets for the client to ACK.
    // This involves a time machine, so be a little cautious.
    // This test uses an RTT of 10s, but our server starts
    // with a much lower RTT estimate, so the PTO at this point should
    // be much smaller than an RTT and so the server shouldn't see
    // time go backwards.
    let s_pto = server.process_output(now).callback();
    assert_ne!(s_pto, Duration::from_secs(0));
    assert!(s_pto < RTT);
    let s_hs2 = server.process_output(now + s_pto).dgram();
    assert!(s_hs2.is_some());
    let s_pto = server.process_output(now).callback();
    assert_ne!(s_pto, Duration::from_secs(0));
    assert!(s_pto < RTT);
    let s_hs3 = server.process_output(now + s_pto).dgram();
    assert!(s_hs3.is_some());

    // We are blocked by the amplification limit now.
    let cb = server.process_output(now).callback();
    assert_eq!(cb, server.conn_params.get_idle_timeout());

    // Get some Handshake packets from the client.
    // We need one to be left unacknowledged before one that is acknowledged.
    // So that the client engages the loss recovery timer.
    // This is complicated by the fact that it is hard to cause the client
    // to generate an ack-eliciting packet.  For that, we use the Finished message.
    // Reordering delivery ensures that the later packet is also acknowledged.
    now += RTT / 2;
    let c_hs1 = client.process(s_hs1, now).dgram();
    assert!(c_hs1.is_some()); // This comes first, so it's useless.
    maybe_authenticate(&mut client);
    let c_hs2 = client.process_output(now).dgram();
    assert!(c_hs2.is_some()); // This one will elicit an ACK.

    // The we need the outstanding packet to be sent after the
    // application data packet, so space these out a tiny bit.
    let _p1 = send_something(&mut client, now + INCR);
    let c_hs3 = client.process(s_hs2, now + (INCR * 2)).dgram();
    assert!(c_hs3.is_some()); // This will be left outstanding.
    let c_hs4 = client.process(s_hs3, now + (INCR * 3)).dgram();
    assert!(c_hs4.is_some()); // This will be acknowledged.

    // Process c_hs2 and c_hs4, but skip c_hs3.
    // Then get an ACK for the client.
    now += RTT / 2;
    // Deliver c_hs4 first, but don't generate a packet.
    server.process_input(c_hs4.unwrap(), now);
    let s_ack = server.process(c_hs2, now).dgram();
    assert!(s_ack.is_some());
    // This includes an ACK, but it also includes HANDSHAKE_DONE,
    // which we need to remove because that will cause the Handshake loss
    // recovery state to be dropped.
    let (s_hs_ack, _s_ap_ack) = split_datagram(&s_ack.unwrap());

    // Now the client should start its loss recovery timer based on the ACK.
    now += RTT / 2;
    let _c_ack = client.process(Some(s_hs_ack), now).dgram();
    // This ACK triggers an immediate ACK, due to an ACK loss during handshake.
    let c_ack = client.process_output(now).dgram();
    assert!(c_ack.is_none());
    // The client should now have the loss recovery timer active.
    let lr_time = client.process_output(now).callback();
    assert_ne!(lr_time, Duration::from_secs(0));
    assert!(lr_time < (RTT / 2));
}

/// `sender` sends a little, `receiver` acknowledges it.
/// Repeat until `count` acknowledgements are sent.
/// Returns the last packet containing acknowledgements, if any.
fn trickle(sender: &mut Connection, receiver: &mut Connection, mut count: usize, now: Instant) {
    let id = sender.stream_create(StreamType::UniDi).unwrap();
    let mut maybe_ack = None;
    while count > 0 {
        qdebug!("trickle: remaining={count}");
        assert_eq!(sender.stream_send(id, &[9]).unwrap(), 1);
        let dgram = sender.process(maybe_ack, now).dgram();

        maybe_ack = receiver.process(dgram, now).dgram();
        count -= usize::from(maybe_ack.is_some());
    }
    sender.process_input(maybe_ack.unwrap(), now);
}

/// Ensure that a PING frame is sent with ACK sometimes.
/// `fast` allows testing of when `MAX_OUTSTANDING_UNACK` packets are
/// outstanding (`fast` is `true`) within 1 PTO and when only
/// `MIN_OUTSTANDING_UNACK` packets arrive after 2 PTOs (`fast` is `false`).
fn ping_with_ack(fast: bool) {
    let mut sender = default_client();
    let mut receiver = default_server();
    let mut now = now();
    connect_force_idle(&mut sender, &mut receiver);
    let sender_acks_before = sender.stats().frame_tx.ack;
    let receiver_acks_before = receiver.stats().frame_tx.ack;
    let count = if fast {
        MAX_OUTSTANDING_UNACK
    } else {
        MIN_OUTSTANDING_UNACK
    };
    trickle(&mut sender, &mut receiver, count, now);
    assert_eq!(sender.stats().frame_tx.ack, sender_acks_before);
    assert_eq!(receiver.stats().frame_tx.ack, receiver_acks_before + count);
    assert_eq!(receiver.stats().frame_tx.ping, 0);

    if !fast {
        // Wait at least one PTO, from the reciever's perspective.
        // A receiver that hasn't received MAX_OUTSTANDING_UNACK won't send PING.
        now += receiver.pto() + Duration::from_micros(1);
        trickle(&mut sender, &mut receiver, 1, now);
        assert_eq!(receiver.stats().frame_tx.ping, 0);
    }

    // After a second PTO (or the first if fast), new acknowledgements come
    // with a PING frame and cause an ACK to be sent by the sender.
    now += receiver.pto() + Duration::from_micros(1);
    trickle(&mut sender, &mut receiver, 1, now);
    assert_eq!(receiver.stats().frame_tx.ping, 1);
    if let Output::Callback(t) = sender.process_output(now) {
        assert_eq!(t, DEFAULT_ACK_DELAY);
        assert!(sender.process_output(now + t).dgram().is_some());
    }
    assert_eq!(sender.stats().frame_tx.ack, sender_acks_before + 1);
}

#[test]
fn ping_with_ack_fast() {
    ping_with_ack(true);
}

#[test]
fn ping_with_ack_slow() {
    ping_with_ack(false);
}

#[test]
fn ping_with_ack_min() {
    const COUNT: usize = MIN_OUTSTANDING_UNACK - 2;
    let mut sender = default_client();
    let mut receiver = default_server();
    let mut now = now();
    connect_force_idle(&mut sender, &mut receiver);
    let sender_acks_before = sender.stats().frame_tx.ack;
    let receiver_acks_before = receiver.stats().frame_tx.ack;
    trickle(&mut sender, &mut receiver, COUNT, now);
    assert_eq!(sender.stats().frame_tx.ack, sender_acks_before);
    assert_eq!(receiver.stats().frame_tx.ack, receiver_acks_before + COUNT);
    assert_eq!(receiver.stats().frame_tx.ping, 0);

    // After 3 PTO, no PING because there are too few outstanding packets.
    now += receiver.pto() * 3 + Duration::from_micros(1);
    trickle(&mut sender, &mut receiver, 1, now);
    assert_eq!(receiver.stats().frame_tx.ping, 0);
}

/// This calculates the PTO timer immediately after connection establishment.
/// It depends on there only being 2 RTT samples in the handshake.
fn expected_pto(rtt: Duration) -> Duration {
    // PTO calculation is rtt + 4rttvar + ack delay.
    // rttvar should be (rtt + 4 * (rtt / 2) * (3/4)^n + 25ms)/2
    // where n is the number of round trips
    // This uses a 25ms ack delay as the ACK delay extension
    // is negotiated and no ACK_DELAY frame has been received.
    rtt + rtt * 9 / 8 + Duration::from_millis(25)
}

#[test]
fn fast_pto() {
    // This test makes too many assumptions about single-packet PTOs for multi-packet MLKEM flights
    // to work.
    let mut client = new_client(
        ConnectionParameters::default()
            .fast_pto(FAST_PTO_SCALE / 2)
            .mlkem(false),
    );
    let mut server = default_server();
    let mut now = connect_rtt_idle(&mut client, &mut server, DEFAULT_RTT);

    let res = client.process_output(now);
    let idle_timeout = ConnectionParameters::default().get_idle_timeout() - (DEFAULT_RTT / 2);
    assert_eq!(res, Output::Callback(idle_timeout));

    // Send data on two streams
    let stream = client.stream_create(StreamType::UniDi).unwrap();
    assert_eq!(
        client.stream_send(stream, DEFAULT_STREAM_DATA).unwrap(),
        DEFAULT_STREAM_DATA.len()
    );

    // Send a packet after some time.
    now += idle_timeout / 2;
    let dgram = client.process_output(now).dgram();
    assert!(dgram.is_some());

    // Nothing to do, should return a callback.
    let cb = client.process_output(now).callback();
    assert_eq!(expected_pto(DEFAULT_RTT) / 2, cb);

    // Once the PTO timer expires, a PTO packet should be sent should want to send PTO packet.
    now += cb;
    let dgram = client.process_output(now).dgram();

    let stream_before = server.stats().frame_rx.stream;
    server.process_input(dgram.unwrap(), now);
    assert_eq!(server.stats().frame_rx.stream, stream_before + 1);
}

/// Even if the PTO timer is slowed right down, persistent congestion is declared
/// based on the "true" value of the timer.
#[test]
fn fast_pto_persistent_congestion() {
    // This test makes too many assumptions about single-packet PTOs for multi-packet MLKEM flights
    // to work.
    let mut client = new_client(
        ConnectionParameters::default()
            .fast_pto(FAST_PTO_SCALE * 2)
            .mlkem(false),
    );
    let mut server = default_server();
    let mut now = connect_rtt_idle(&mut client, &mut server, DEFAULT_RTT);

    let res = client.process_output(now);
    let idle_timeout = ConnectionParameters::default().get_idle_timeout() - (DEFAULT_RTT / 2);
    assert_eq!(res, Output::Callback(idle_timeout));

    // Send packets spaced by the PTO timer.  And lose them.
    // Note: This timing is a tiny bit higher than the client will use
    // to determine persistent congestion. The ACK below adds another RTT
    // estimate, which will reduce rttvar by 3/4, so persistent congestion
    // will occur at `rtt + rtt*27/32 + 25ms`.
    // That is OK as we're still showing that this interval is less than
    // six times the PTO, which is what would be used if the scaling
    // applied to the PTO used to determine persistent congestion.
    let pc_interval = expected_pto(DEFAULT_RTT) * 3;
    println!("pc_interval {pc_interval:?}");
    let _drop1 = send_something(&mut client, now);

    // Check that the PTO matches expectations.
    let cb = client.process_output(now).callback();
    assert_eq!(expected_pto(DEFAULT_RTT) * 2, cb);

    now += pc_interval;
    let _drop2 = send_something(&mut client, now);
    let _drop3 = send_something(&mut client, now);
    let _drop4 = send_something(&mut client, now);
    let dgram = send_something(&mut client, now);

    // Now acknowledge the tail packet and enter persistent congestion.
    now += DEFAULT_RTT / 2;
    let ack = server.process(Some(dgram), now).dgram();
    now += DEFAULT_RTT / 2;
    client.process_input(ack.unwrap(), now);
    assert_eq!(cwnd(&client), cwnd_min(&client));
}

/// Receiving an ACK frame for a packet number that was never sent is an error.
#[test]
fn ack_for_unsent() {
    /// This inserts an ACK frame into packets that ACKs a packet that was never sent.
    struct AckforUnsentWriter {}

    impl FrameWriter for AckforUnsentWriter {
        fn write_frames(&mut self, builder: &mut PacketBuilder) {
            builder.encode_varint(FrameType::Ack);
            builder.encode_varint(666u16); // Largest ACKed
            builder.encode_varint(0u8); // ACK delay
            builder.encode_varint(0u8); // ACK block count
            builder.encode_varint(0u8); // ACK block length
        }
    }

    let mut client = default_client();
    let mut server = default_server();
    connect_force_idle(&mut client, &mut server);

    let spoofed = server
        .test_write_frames(AckforUnsentWriter {}, now())
        .dgram()
        .unwrap();

    // Now deliver the packet with the spoofed ACK frame
    client.process_input(spoofed, now());
    assert!(matches!(
        client.state(),
        State::Closing {
            error: CloseReason::Transport(Error::AckedUnsentPacket),
            ..
        }
    ));
}<|MERGE_RESOLUTION|>--- conflicted
+++ resolved
@@ -236,15 +236,10 @@
     assert_initial(pkt.as_ref().unwrap(), false);
 
     now += HALF_RTT;
-<<<<<<< HEAD
     let pkt = client.process(pkt.as_ref(), now).dgram();
     let (initial, handshake) = split_datagram(&pkt.clone().unwrap());
     assert_initial(&initial, false);
     assert_handshake(handshake.as_ref().unwrap());
-=======
-    let pkt = client.process(pkt, now).dgram();
-    assert_handshake(pkt.as_ref().unwrap());
->>>>>>> 82602cd7
 
     let cb = client.process_output(now).callback();
     // The client now has a single RTT estimate (20ms), so
@@ -280,20 +275,9 @@
 
     // Split the 1-RTT off.
     // We'll use that packet to force the server to acknowledge 1-RTT.
-<<<<<<< HEAD
     let (pkt2_hs, pkt2_1rtt) = split_datagram(&pkt2.unwrap());
     assert_handshake(&pkt2_hs);
     assert!(pkt2_1rtt.is_some());
-=======
-    let stream_id = client.stream_create(StreamType::UniDi).unwrap();
-    client.stream_close_send(stream_id).unwrap();
-    now += HALF_RTT * 6;
-    let pkt3 = client.process_output(now).dgram();
-    assert_handshake(pkt3.as_ref().unwrap());
-    let (pkt3_hs, pkt3_1rtt) = split_datagram(&pkt3.unwrap());
-    assert_handshake(&pkt3_hs);
-    assert!(pkt3_1rtt.is_some());
->>>>>>> 82602cd7
 
     // PTO has been doubled.
     let cb = client.process_output(now).callback();
@@ -310,13 +294,8 @@
     // This should remove the 1-RTT PTO from messing this test up.
     let server_acks = server.stats().frame_tx.ack;
     let server_done = server.stats().frame_tx.handshake_done;
-<<<<<<< HEAD
     server.process_input(&pkt2_1rtt.unwrap(), now);
     let ack = server.process(pkt1.as_ref(), now).dgram();
-=======
-    server.process_input(pkt3_1rtt.unwrap(), now);
-    let ack = server.process(pkt1, now).dgram();
->>>>>>> 82602cd7
     assert!(ack.is_some());
     assert_eq!(server.stats().frame_tx.ack, server_acks + 2);
     assert_eq!(server.stats().frame_tx.handshake_done, server_done + 1);
@@ -330,16 +309,9 @@
     assert_eq!(1, server.stats().dropped_rx - dropped_before1);
     assert_eq!(server.stats().frame_rx.all(), server_frames);
 
-<<<<<<< HEAD
     let server_frames2 = server.stats().frame_rx.all();
     let dropped_before2 = server.stats().dropped_rx;
     server.process_input(&pkt2_hs, now);
-=======
-    server.process_input(pkt2_1rtt.unwrap(), now);
-    let server_frames2 = server.stats().frame_rx.all();
-    let dropped_before2 = server.stats().dropped_rx;
-    server.process_input(pkt3_hs, now);
->>>>>>> 82602cd7
     assert_eq!(1, server.stats().dropped_rx - dropped_before2);
     assert_eq!(server.stats().frame_rx.all(), server_frames2);
 
