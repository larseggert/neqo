// Licensed under the Apache License, Version 2.0 <LICENSE-APACHE or
// http://www.apache.org/licenses/LICENSE-2.0> or the MIT license
// <LICENSE-MIT or http://opensource.org/licenses/MIT>, at your
// option. This file may not be copied, modified, or distributed
// except according to those terms.

// Functions that handle capturing QLOG traces.

#[cfg(feature = "qlog")]
use std::ops::{Deref as _, RangeInclusive};
use std::time::{Duration, Instant};

use neqo_common::qlog::Qlog;
#[cfg(feature = "qlog")]
use neqo_common::{hex, qinfo, Decoder, Ecn};
#[cfg(feature = "qlog")]
use qlog::events::{
    connectivity::{ConnectionStarted, ConnectionState, ConnectionStateUpdated},
    quic::{
        AckedRanges, ErrorSpace, MetricsUpdated, PacketDropped, PacketHeader, PacketLost,
        PacketReceived, PacketSent, QuicFrame, StreamType, VersionInformation,
    },
    EventData, RawInfo,
};
#[cfg(feature = "qlog")]
use smallvec::SmallVec;

use crate::{
    connection::State,
    packet,
    path::PathRef,
    recovery::sent,
    tparams::TransportParametersHandler,
    version::{self, Version},
};
#[cfg(feature = "qlog")]
use crate::{
    frame::{CloseError, Frame},
    packet::metadata::Direction,
    stream_id::StreamType as NeqoStreamType,
    tparams::TransportParameterId::{
        self, AckDelayExponent, ActiveConnectionIdLimit, DisableMigration, InitialMaxData,
        InitialMaxStreamDataBidiLocal, InitialMaxStreamDataBidiRemote, InitialMaxStreamDataUni,
        InitialMaxStreamsBidi, InitialMaxStreamsUni, MaxAckDelay, MaxUdpPayloadSize,
        OriginalDestinationConnectionId, StatelessResetToken,
    },
};

#[cfg_attr(
    not(feature = "qlog"),
    expect(
        unused_variables,
        clippy::missing_const_for_fn,
        reason = "Only used with qlog."
    )
)]
pub fn connection_tparams_set(qlog: &Qlog, tph: &TransportParametersHandler, now: Instant) {
    #[cfg(feature = "qlog")]
    qlog.add_event_data_with_instant(
        || {
            let remote = tph.remote();
            #[expect(clippy::cast_possible_truncation, reason = "These are OK.")]
            let ev_data =
                EventData::TransportParametersSet(qlog::events::quic::TransportParametersSet {
                    original_destination_connection_id: remote
                        .get_bytes(OriginalDestinationConnectionId)
                        .map(hex),
                    stateless_reset_token: remote.get_bytes(StatelessResetToken).map(hex),
                    disable_active_migration: remote.get_empty(DisableMigration).then_some(true),
                    max_idle_timeout: Some(remote.get_integer(TransportParameterId::IdleTimeout)),
                    max_udp_payload_size: Some(remote.get_integer(MaxUdpPayloadSize) as u32),
                    ack_delay_exponent: Some(remote.get_integer(AckDelayExponent) as u16),
                    max_ack_delay: Some(remote.get_integer(MaxAckDelay) as u16),
                    active_connection_id_limit: Some(
                        remote.get_integer(ActiveConnectionIdLimit) as u32
                    ),
                    initial_max_data: Some(remote.get_integer(InitialMaxData)),
                    initial_max_stream_data_bidi_local: Some(
                        remote.get_integer(InitialMaxStreamDataBidiLocal),
                    ),
                    initial_max_stream_data_bidi_remote: Some(
                        remote.get_integer(InitialMaxStreamDataBidiRemote),
                    ),
                    initial_max_stream_data_uni: Some(remote.get_integer(InitialMaxStreamDataUni)),
                    initial_max_streams_bidi: Some(remote.get_integer(InitialMaxStreamsBidi)),
                    initial_max_streams_uni: Some(remote.get_integer(InitialMaxStreamsUni)),
                    preferred_address: remote.get_preferred_address().and_then(|(paddr, cid)| {
                        Some(qlog::events::quic::PreferredAddress {
                            ip_v4: paddr.ipv4()?.ip().to_string(),
                            ip_v6: paddr.ipv6()?.ip().to_string(),
                            port_v4: paddr.ipv4()?.port(),
                            port_v6: paddr.ipv6()?.port(),
                            connection_id: cid.connection_id().to_string(),
                            stateless_reset_token: hex(cid.reset_token()),
                        })
                    }),
                    ..Default::default()
                });

            Some(ev_data)
        },
        now,
    );
}

#[cfg_attr(
    not(feature = "qlog"),
    expect(
        unused_variables,
        clippy::missing_const_for_fn,
        reason = "Only used with qlog."
    )
)]
pub fn server_connection_started(qlog: &Qlog, path: &PathRef, now: Instant) {
    #[cfg(feature = "qlog")]
    connection_started(qlog, path, now);
}

#[cfg_attr(
    not(feature = "qlog"),
    expect(
        unused_variables,
        clippy::missing_const_for_fn,
        reason = "Only used with qlog."
    )
)]
pub fn client_connection_started(qlog: &Qlog, path: &PathRef, now: Instant) {
    #[cfg(feature = "qlog")]
    connection_started(qlog, path, now);
}

#[cfg(feature = "qlog")]
fn connection_started(qlog: &Qlog, path: &PathRef, now: Instant) {
    qlog.add_event_data_with_instant(
        || {
            let p = path.deref().borrow();
            let ev_data = EventData::ConnectionStarted(ConnectionStarted {
                ip_version: if p.local_address().ip().is_ipv4() {
                    Some("ipv4".into())
                } else {
                    Some("ipv6".into())
                },
                src_ip: format!("{}", p.local_address().ip()),
                dst_ip: format!("{}", p.remote_address().ip()),
                protocol: Some("QUIC".into()),
                src_port: p.local_address().port().into(),
                dst_port: p.remote_address().port().into(),
                src_cid: p.local_cid().map(ToString::to_string),
                dst_cid: p.remote_cid().map(ToString::to_string),
            });

            Some(ev_data)
        },
        now,
    );
}

#[allow(
    clippy::allow_attributes,
    clippy::similar_names,
    reason = "FIXME: 'new and now are similar' hits on MSRV <1.91."
)]
#[cfg_attr(
    not(feature = "qlog"),
    expect(
        unused_variables,
        clippy::missing_const_for_fn,
        reason = "Only used with qlog."
    )
)]
pub fn connection_state_updated(qlog: &Qlog, new: &State, now: Instant) {
    #[cfg(feature = "qlog")]
    qlog.add_event_data_with_instant(
        || {
            let ev_data = EventData::ConnectionStateUpdated(ConnectionStateUpdated {
                old: None,
                new: match new {
                    State::Init | State::WaitInitial => ConnectionState::Attempted,
                    State::WaitVersion | State::Handshaking => ConnectionState::HandshakeStarted,
                    State::Connected => ConnectionState::HandshakeCompleted,
                    State::Confirmed => ConnectionState::HandshakeConfirmed,
                    State::Closing { .. } => ConnectionState::Closing,
                    State::Draining { .. } => ConnectionState::Draining,
                    State::Closed { .. } => ConnectionState::Closed,
                },
            });

            Some(ev_data)
        },
        now,
    );
}

#[cfg_attr(
    not(feature = "qlog"),
    expect(
        unused_variables,
        clippy::missing_const_for_fn,
        reason = "Only used with qlog."
    )
)]
pub fn client_version_information_initiated(
    qlog: &Qlog,
    version_config: &version::Config,
    now: Instant,
) {
    #[cfg(feature = "qlog")]
    qlog.add_event_data_with_instant(
        || {
            Some(EventData::VersionInformation(VersionInformation {
                client_versions: Some(
                    version_config
                        .all()
                        .iter()
                        .map(|v| format!("{:02x}", v.wire_version()))
                        .collect(),
                ),
                chosen_version: Some(format!("{:02x}", version_config.initial().wire_version())),
                ..Default::default()
            }))
        },
        now,
    );
}

#[cfg_attr(
    not(feature = "qlog"),
    expect(
        unused_variables,
        clippy::missing_const_for_fn,
        reason = "Only used with qlog."
    )
)]
pub fn client_version_information_negotiated(
    qlog: &Qlog,
    client: &[Version],
    server: &[version::Wire],
    chosen: Version,
    now: Instant,
) {
    #[cfg(feature = "qlog")]
    qlog.add_event_data_with_instant(
        || {
            Some(EventData::VersionInformation(VersionInformation {
                client_versions: Some(
                    client
                        .iter()
                        .map(|v| format!("{:02x}", v.wire_version()))
                        .collect(),
                ),
                server_versions: Some(server.iter().map(|v| format!("{v:02x}")).collect()),
                chosen_version: Some(format!("{:02x}", chosen.wire_version())),
            }))
        },
        now,
    );
}

#[cfg_attr(
    not(feature = "qlog"),
    expect(
        unused_variables,
        clippy::missing_const_for_fn,
        reason = "Only used with qlog."
    )
)]
pub fn server_version_information_failed(
    qlog: &Qlog,
    server: &[Version],
    client: version::Wire,
    now: Instant,
) {
    #[cfg(feature = "qlog")]
    qlog.add_event_data_with_instant(
        || {
            Some(EventData::VersionInformation(VersionInformation {
                client_versions: Some(vec![format!("{client:02x}")]),
                server_versions: Some(
                    server
                        .iter()
                        .map(|v| format!("{:02x}", v.wire_version()))
                        .collect(),
                ),
                ..Default::default()
            }))
        },
        now,
    );
}

#[cfg_attr(
    not(feature = "qlog"),
    expect(
        unused_variables,
        clippy::missing_const_for_fn,
        clippy::needless_pass_by_value,
        reason = "Only used with qlog."
    )
)]
pub fn packet_io(qlog: &Qlog, meta: packet::MetaData, now: Instant) {
    #[cfg(feature = "qlog")]
    qlog.add_event_data_with_instant(
        || {
            let mut d = Decoder::from(meta.payload());
            let raw = RawInfo {
                length: Some(meta.length() as u64),
                payload_length: None,
                data: None,
            };

            let mut frames = SmallVec::new();
            while d.remaining() > 0 {
                if let Ok(f) = Frame::decode(&mut d) {
                    frames.push(QuicFrame::from(f));
                } else {
                    qinfo!("qlog: invalid frame");
                    break;
                }
            }

            match meta.direction() {
                Direction::Tx => Some(EventData::PacketSent(PacketSent {
                    header: meta.into(),
                    frames: Some(frames),
                    raw: Some(raw),
                    ..Default::default()
                })),
                Direction::Rx => Some(EventData::PacketReceived(PacketReceived {
                    header: meta.into(),
                    frames: Some(frames.to_vec()),
                    raw: Some(raw),
                    ..Default::default()
                })),
            }
        },
        now,
    );
}

#[cfg_attr(
    not(feature = "qlog"),
    expect(
        unused_variables,
        clippy::missing_const_for_fn,
        reason = "Only used with qlog."
    )
)]
pub fn packet_dropped(qlog: &Qlog, public_packet: &packet::Public, now: Instant) {
    #[cfg(feature = "qlog")]
    qlog.add_event_data_with_instant(
        || {
            let header =
                PacketHeader::with_type(public_packet.packet_type().into(), None, None, None, None);
            let raw = RawInfo {
                length: Some(public_packet.len() as u64),
                ..Default::default()
            };

            let ev_data = EventData::PacketDropped(PacketDropped {
                header: Some(header),
                raw: Some(raw),
                ..Default::default()
            });

            Some(ev_data)
        },
        now,
    );
}

#[cfg_attr(
    not(feature = "qlog"),
    expect(
        unused_variables,
        clippy::missing_const_for_fn,
        reason = "Only used with qlog."
    )
)]
pub fn packets_lost(qlog: &Qlog, pkts: &[sent::Packet], now: Instant) {
    #[cfg(feature = "qlog")]
    qlog.add_event_with_stream(|stream| {
        for pkt in pkts {
            let header =
                PacketHeader::with_type(pkt.packet_type().into(), Some(pkt.pn()), None, None, None);

            let ev_data = EventData::PacketLost(PacketLost {
                header: Some(header),
                ..Default::default()
            });

            stream.add_event_data_with_instant(ev_data, now)?;
        }
        Ok(())
    });
}

#[expect(dead_code, reason = "TODO: Construct all variants.")]
pub enum Metric {
    MinRtt(Duration),
    SmoothedRtt(Duration),
    LatestRtt(Duration),
    RttVariance(Duration),
    MaxAckDelay(u64),
    PtoCount(usize),
    CongestionWindow(usize),
    BytesInFlight(usize),
    SsThresh(usize),
    PacketsInFlight(u64),
    InRecovery(bool),
    PacingRate(u64),
}

<<<<<<< HEAD
/// # Panics
///
/// If values don't fit in QLOG types.
#[cfg_attr(
    not(feature = "qlog"),
    expect(unused_variables, reason = "Only used with qlog.")
)]
=======
>>>>>>> b90ded6f
pub fn metrics_updated(qlog: &Qlog, updated_metrics: &[Metric], now: Instant) {
    debug_assert!(!updated_metrics.is_empty());

    #[cfg(feature = "qlog")]
    qlog.add_event_data_with_instant(
        || {
            let mut min_rtt: Option<f32> = None;
            let mut smoothed_rtt: Option<f32> = None;
            let mut latest_rtt: Option<f32> = None;
            let mut rtt_variance: Option<f32> = None;
            let mut pto_count: Option<u16> = None;
            let mut congestion_window: Option<u64> = None;
            let mut bytes_in_flight: Option<u64> = None;
            let mut ssthresh: Option<u64> = None;
            let mut packets_in_flight: Option<u64> = None;
            let mut pacing_rate: Option<u64> = None;

            for metric in updated_metrics {
                match metric {
                    Metric::MinRtt(v) => min_rtt = Some(v.as_secs_f32() * 1000.0),
                    Metric::SmoothedRtt(v) => smoothed_rtt = Some(v.as_secs_f32() * 1000.0),
                    Metric::LatestRtt(v) => latest_rtt = Some(v.as_secs_f32() * 1000.0),
                    Metric::RttVariance(v) => rtt_variance = Some(v.as_secs_f32() * 1000.0),
                    Metric::PtoCount(v) => {
                        pto_count = Some(u16::try_from(*v).expect("fits in u16"));
                    }
                    Metric::CongestionWindow(v) => {
                        congestion_window = Some(u64::try_from(*v).expect("fits in u64"));
                    }
                    Metric::BytesInFlight(v) => {
                        bytes_in_flight = Some(u64::try_from(*v).expect("fits in u64"));
                    }
                    Metric::SsThresh(v) => {
                        ssthresh = Some(u64::try_from(*v).expect("fits in u64"));
                    }
                    Metric::PacketsInFlight(v) => packets_in_flight = Some(*v),
                    Metric::PacingRate(v) => pacing_rate = Some(*v),
                    _ => (),
                }
            }

            let ev_data = EventData::MetricsUpdated(MetricsUpdated {
                min_rtt,
                smoothed_rtt,
                latest_rtt,
                rtt_variance,
                pto_count,
                congestion_window,
                bytes_in_flight,
                ssthresh,
                packets_in_flight,
                pacing_rate,
            });

            Some(ev_data)
        },
        now,
    );
}

// Helper functions

#[expect(clippy::too_many_lines, reason = "Yeah, but it's a nice match.")]
#[expect(
    clippy::cast_precision_loss,
    clippy::cast_possible_truncation,
    reason = "We need to truncate here."
)]
#[cfg(feature = "qlog")]
impl From<Frame<'_>> for QuicFrame {
    fn from(frame: Frame) -> Self {
        match frame {
            Frame::Padding(len) => Self::Padding {
                length: None,
                payload_length: u32::from(len),
            },
            Frame::Ping => Self::Ping {
                length: None,
                payload_length: None,
            },
            Frame::Ack {
                largest_acknowledged,
                ack_delay,
                first_ack_range,
                ack_ranges,
                ecn_count,
            } => {
                let ranges =
                    Frame::decode_ack_frame(largest_acknowledged, first_ack_range, &ack_ranges)
                        .ok();

                let acked_ranges = ranges.map(|all| {
                    AckedRanges::Double(
                        all.into_iter()
                            .map(RangeInclusive::into_inner)
                            .collect::<Vec<_>>(),
                    )
                });

                Self::Ack {
                    ack_delay: Some(ack_delay as f32 / 1000.0),
                    acked_ranges,
                    ect1: ecn_count.map(|c| c[Ecn::Ect1]),
                    ect0: ecn_count.map(|c| c[Ecn::Ect0]),
                    ce: ecn_count.map(|c| c[Ecn::Ce]),
                    length: None,
                    payload_length: None,
                }
            }
            Frame::ResetStream {
                stream_id,
                application_error_code,
                final_size,
            } => Self::ResetStream {
                stream_id: stream_id.as_u64(),
                error_code: application_error_code,
                final_size,
                length: None,
                payload_length: None,
            },
            Frame::StopSending {
                stream_id,
                application_error_code,
            } => Self::StopSending {
                stream_id: stream_id.as_u64(),
                error_code: application_error_code,
                length: None,
                payload_length: None,
            },
            Frame::Crypto { offset, data } => Self::Crypto {
                offset,
                length: data.len() as u64,
            },
            Frame::NewToken { token } => Self::NewToken {
                token: qlog::Token {
                    ty: Some(qlog::TokenType::Retry),
                    details: None,
                    raw: Some(RawInfo {
                        data: Some(hex(token)),
                        length: Some(token.len() as u64),
                        payload_length: None,
                    }),
                },
            },
            Frame::Stream {
                fin,
                stream_id,
                offset,
                data,
                ..
            } => Self::Stream {
                stream_id: stream_id.as_u64(),
                offset,
                length: data.len() as u64,
                fin: Some(fin),
                raw: None,
            },
            Frame::MaxData { maximum_data } => Self::MaxData {
                maximum: maximum_data,
            },
            Frame::MaxStreamData {
                stream_id,
                maximum_stream_data,
            } => Self::MaxStreamData {
                stream_id: stream_id.as_u64(),
                maximum: maximum_stream_data,
            },
            Frame::MaxStreams {
                stream_type,
                maximum_streams,
            } => Self::MaxStreams {
                stream_type: match stream_type {
                    NeqoStreamType::BiDi => StreamType::Bidirectional,
                    NeqoStreamType::UniDi => StreamType::Unidirectional,
                },
                maximum: maximum_streams,
            },
            Frame::DataBlocked { data_limit } => Self::DataBlocked { limit: data_limit },
            Frame::StreamDataBlocked {
                stream_id,
                stream_data_limit,
            } => Self::StreamDataBlocked {
                stream_id: stream_id.as_u64(),
                limit: stream_data_limit,
            },
            Frame::StreamsBlocked {
                stream_type,
                stream_limit,
            } => Self::StreamsBlocked {
                stream_type: match stream_type {
                    NeqoStreamType::BiDi => StreamType::Bidirectional,
                    NeqoStreamType::UniDi => StreamType::Unidirectional,
                },
                limit: stream_limit,
            },
            Frame::NewConnectionId {
                sequence_number,
                retire_prior,
                connection_id,
                stateless_reset_token,
            } => Self::NewConnectionId {
                sequence_number: sequence_number as u32,
                retire_prior_to: retire_prior as u32,
                connection_id_length: Some(connection_id.len() as u8),
                connection_id: hex(connection_id),
                stateless_reset_token: Some(hex(stateless_reset_token)),
            },
            Frame::RetireConnectionId { sequence_number } => Self::RetireConnectionId {
                sequence_number: sequence_number as u32,
            },
            Frame::PathChallenge { data } => Self::PathChallenge {
                data: Some(hex(data)),
            },
            Frame::PathResponse { data } => Self::PathResponse {
                data: Some(hex(data)),
            },
            Frame::ConnectionClose {
                error_code,
                frame_type,
                reason_phrase,
            } => Self::ConnectionClose {
                error_space: match error_code {
                    CloseError::Transport(_) => Some(ErrorSpace::TransportError),
                    CloseError::Application(_) => Some(ErrorSpace::ApplicationError),
                },
                error_code: Some(error_code.code()),
                error_code_value: Some(0),
                reason: Some(reason_phrase),
                trigger_frame_type: Some(frame_type),
            },
            Frame::HandshakeDone => Self::HandshakeDone,
            Frame::AckFrequency { .. } => Self::Unknown {
                frame_type_value: None,
                raw_frame_type: frame.get_type().into(),
                raw: None,
            },
            Frame::Datagram { data, .. } => Self::Datagram {
                length: data.len() as u64,
                raw: None,
            },
        }
    }
}

#[cfg(feature = "qlog")]
impl From<packet::Type> for qlog::events::quic::PacketType {
    fn from(value: packet::Type) -> Self {
        match value {
            packet::Type::Initial => Self::Initial,
            packet::Type::Handshake => Self::Handshake,
            packet::Type::ZeroRtt => Self::ZeroRtt,
            packet::Type::Short => Self::OneRtt,
            packet::Type::Retry => Self::Retry,
            packet::Type::VersionNegotiation => Self::VersionNegotiation,
            packet::Type::OtherVersion => Self::Unknown,
        }
    }
}<|MERGE_RESOLUTION|>--- conflicted
+++ resolved
@@ -410,16 +410,6 @@
     PacingRate(u64),
 }
 
-<<<<<<< HEAD
-/// # Panics
-///
-/// If values don't fit in QLOG types.
-#[cfg_attr(
-    not(feature = "qlog"),
-    expect(unused_variables, reason = "Only used with qlog.")
-)]
-=======
->>>>>>> b90ded6f
 pub fn metrics_updated(qlog: &Qlog, updated_metrics: &[Metric], now: Instant) {
     debug_assert!(!updated_metrics.is_empty());
 
