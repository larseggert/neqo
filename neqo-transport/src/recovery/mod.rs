// Licensed under the Apache License, Version 2.0 <LICENSE-APACHE or
// http://www.apache.org/licenses/LICENSE-2.0> or the MIT license
// <LICENSE-MIT or http://opensource.org/licenses/MIT>, at your
// option. This file may not be copied, modified, or distributed
// except according to those terms.

// Tracking of sent packets and detecting their loss.

mod sent;
mod token;

use std::{
    cmp::{max, min},
    convert::TryFrom,
    ops::RangeInclusive,
    time::{Duration, Instant},
};

use enum_map::{enum_map, EnumMap};
use neqo_common::{qdebug, qinfo, qlog::NeqoQlog, qtrace, qwarn};
pub use sent::SentPacket;
use sent::SentPackets;
pub use token::{RecoveryToken, StreamRecoveryToken};

use crate::{
    ecn::EcnCount,
    packet::PacketNumber,
    path::{Path, PathRef},
    qlog::{self, QlogMetric},
    rtt::{RttEstimate, RttSource},
    stats::{Stats, StatsCell},
    tracking::{PacketNumberSpace, PacketNumberSpaceSet},
};

pub const PACKET_THRESHOLD: u64 = 3;
/// `ACK_ONLY_SIZE_LIMIT` is the minimum size of the congestion window.
/// If the congestion window is this small, we will only send ACK frames.
pub const ACK_ONLY_SIZE_LIMIT: usize = 256;
/// The maximum number of packets we send on a PTO.
/// And the maximum number to declare lost when the PTO timer is hit.
pub const MAX_PTO_PACKET_COUNT: usize = 2;
/// The preferred limit on the number of packets that are tracked.
/// If we exceed this number, we start sending `PING` frames sooner to
/// force the peer to acknowledge some of them.
pub const MAX_OUTSTANDING_UNACK: usize = 200;
/// Disable PING until this many packets are outstanding.
pub const MIN_OUTSTANDING_UNACK: usize = 16;
/// The scale we use for the fast PTO feature.
pub const FAST_PTO_SCALE: u8 = 100;

/// `SendProfile` tells a sender how to send packets.
#[derive(Debug)]
pub struct SendProfile {
    /// The limit on the size of the packet.
    limit: usize,
    /// Whether this is a PTO, and what space the PTO is for.
    pto: Option<PacketNumberSpace>,
    /// What spaces should be probed.
    probe: PacketNumberSpaceSet,
    /// Whether pacing is active.
    paced: bool,
}

impl SendProfile {
    pub fn new_limited(limit: usize) -> Self {
        // When the limit is too low, we only send ACK frames.
        // Set the limit to `ACK_ONLY_SIZE_LIMIT - 1` to ensure that
        // ACK-only packets are still limited in size.
        Self {
            limit: max(ACK_ONLY_SIZE_LIMIT - 1, limit),
            pto: None,
            probe: PacketNumberSpaceSet::default(),
            paced: false,
        }
    }

    pub fn new_paced() -> Self {
        // When pacing, we still allow ACK frames to be sent.
        Self {
            limit: ACK_ONLY_SIZE_LIMIT - 1,
            pto: None,
            probe: PacketNumberSpaceSet::default(),
            paced: true,
        }
    }

    pub fn new_pto(pn_space: PacketNumberSpace, mtu: usize, probe: PacketNumberSpaceSet) -> Self {
        debug_assert!(mtu > ACK_ONLY_SIZE_LIMIT);
        debug_assert!(probe[pn_space]);
        Self {
            limit: mtu,
            pto: Some(pn_space),
            probe,
            paced: false,
        }
    }

    /// Whether probing this space is helpful.  This isn't necessarily the space
    /// that caused the timer to pop, but it is helpful to send a PING in a space
    /// that has the PTO timer armed.
    pub fn should_probe(&self, space: PacketNumberSpace) -> bool {
        self.probe[space]
    }

    /// Determine whether an ACK-only packet should be sent for the given packet
    /// number space.
    /// Send only ACKs either: when the space available is too small, or when a PTO
    /// exists for a later packet number space (which should get the most space).
    pub fn ack_only(&self, space: PacketNumberSpace) -> bool {
        self.limit < ACK_ONLY_SIZE_LIMIT || self.pto.is_some_and(|sp| space < sp)
    }

    pub const fn paced(&self) -> bool {
        self.paced
    }

    pub const fn limit(&self) -> usize {
        self.limit
    }
}

#[derive(Debug)]
pub struct LossRecoverySpace {
    space: PacketNumberSpace,
    largest_acked: Option<PacketNumber>,
    largest_acked_sent_time: Option<Instant>,
    /// The time used to calculate the PTO timer for this space.
    /// This is the time that the last ACK-eliciting packet in this space
    /// was sent.  This might be the time that a probe was sent.
    last_ack_eliciting: Option<Instant>,
    /// The number of outstanding packets in this space that are in flight.
    /// This might be less than the number of ACK-eliciting packets,
    /// because PTO packets don't count.
    in_flight_outstanding: usize,
    /// The packets that we have sent and are tracking.
    sent_packets: SentPackets,
    /// The time that the first out-of-order packet was sent.
    /// This is `None` if there were no out-of-order packets detected.
    /// When set to `Some(T)`, time-based loss detection should be enabled.
    first_ooo_time: Option<Instant>,
}

impl LossRecoverySpace {
    pub fn new(space: PacketNumberSpace) -> Self {
        Self {
            space,
            largest_acked: None,
            largest_acked_sent_time: None,
            last_ack_eliciting: None,
            in_flight_outstanding: 0,
            sent_packets: SentPackets::default(),
            first_ooo_time: None,
        }
    }

    /// Find the time we sent the first packet that is lower than the
    /// largest acknowledged and that isn't yet declared lost.
    /// Use the value we prepared earlier in `detect_lost_packets`.
    #[must_use]
    pub const fn loss_recovery_timer_start(&self) -> Option<Instant> {
        self.first_ooo_time
    }

    pub const fn in_flight_outstanding(&self) -> bool {
        self.in_flight_outstanding > 0
    }

    pub fn pto_packets(&mut self, count: usize) -> impl Iterator<Item = &SentPacket> {
        self.sent_packets
            .iter_mut()
            .filter_map(|sent| {
                if sent.pto() {
                    qtrace!("PTO: marking packet {} lost ", sent.pn());
                    Some(&*sent)
                } else {
                    None
                }
            })
            .take(count)
    }

    pub fn pto_base_time(&self) -> Option<Instant> {
        if self.in_flight_outstanding() {
            debug_assert!(self.last_ack_eliciting.is_some());
            self.last_ack_eliciting
        } else if self.space == PacketNumberSpace::ApplicationData {
            None
        } else {
            // Nasty special case to prevent handshake deadlocks.
            // A client needs to keep the PTO timer armed to prevent a stall
            // of the handshake.  Technically, this has to stop once we receive
            // an ACK of Handshake or 1-RTT, or when we receive HANDSHAKE_DONE,
            // but a few extra probes won't hurt.
            // It only means that we fail anti-amplification tests.
            // A server shouldn't arm its PTO timer this way. The server sends
            // ack-eliciting, in-flight packets immediately so this only
            // happens when the server has nothing outstanding.  If we had
            // client authentication, this might cause some extra probes,
            // but they would be harmless anyway.
            self.last_ack_eliciting
        }
    }

    pub fn on_packet_sent(&mut self, sent_packet: SentPacket) {
        if sent_packet.ack_eliciting() {
            self.last_ack_eliciting = Some(sent_packet.time_sent());
            self.in_flight_outstanding += 1;
        } else if self.space != PacketNumberSpace::ApplicationData
            && self.last_ack_eliciting.is_none()
        {
            // For Initial and Handshake spaces, make sure that we have a PTO baseline
            // always. See `LossRecoverySpace::pto_base_time()` for details.
            self.last_ack_eliciting = Some(sent_packet.time_sent());
        }
        self.sent_packets.track(sent_packet);
    }

    /// If we are only sending ACK frames, send a PING frame after 2 PTOs so that
    /// the peer sends an ACK frame.  If we have received lots of packets and no ACK,
    /// send a PING frame after 1 PTO.  Note that this can't be within a PTO, or
    /// we would risk setting up a feedback loop; having this many packets
    /// outstanding can be normal and we don't want to PING too often.
    pub fn should_probe(&self, pto: Duration, now: Instant) -> bool {
        let n_pto = if self.sent_packets.len() >= MAX_OUTSTANDING_UNACK {
            1
        } else if self.sent_packets.len() >= MIN_OUTSTANDING_UNACK {
            2
        } else {
            return false;
        };
        self.last_ack_eliciting
            .is_some_and(|t| now > t + (pto * n_pto))
    }

    fn remove_outstanding(&mut self, count: usize) {
        debug_assert!(self.in_flight_outstanding >= count);
        self.in_flight_outstanding -= count;
        if self.in_flight_outstanding == 0 {
            qtrace!("remove_packet outstanding == 0 for space {}", self.space);
        }
    }

    fn remove_packet(&mut self, p: &SentPacket) {
        if p.ack_eliciting() {
            self.remove_outstanding(1);
        }
    }

    /// Remove all newly acknowledged packets.
    /// Returns all the acknowledged packets, with the largest packet number first.
    /// ...and a boolean indicating if any of those packets were ack-eliciting.
    /// This operates more efficiently because it assumes that the input is sorted
    /// in the order that an ACK frame is (from the top).
    fn remove_acked<R>(&mut self, acked_ranges: R, stats: &mut Stats) -> (Vec<SentPacket>, bool)
    where
        R: IntoIterator<Item = RangeInclusive<PacketNumber>>,
        R::IntoIter: ExactSizeIterator,
    {
        let acked = self.sent_packets.take_ranges(acked_ranges);
        let mut eliciting = false;
        for p in &acked {
            self.remove_packet(p);
            eliciting |= p.ack_eliciting();
            if p.lost() {
                stats.late_ack += 1;
            }
            if p.pto_fired() {
                stats.pto_ack += 1;
            }
        }
        (acked, eliciting)
    }

    /// Remove all tracked packets from the space.
    /// This is called by a client when 0-RTT packets are dropped, when a Retry is received
    /// and when keys are dropped.
    fn remove_ignored(&mut self) -> impl Iterator<Item = SentPacket> {
        self.in_flight_outstanding = 0;
        std::mem::take(&mut self.sent_packets).drain_all()
    }

    /// Remove the primary path marking on any packets this is tracking.
    fn migrate(&mut self) {
        for pkt in self.sent_packets.iter_mut() {
            pkt.clear_primary_path();
        }
    }

    /// Remove old packets that we've been tracking in case they get acknowledged.
    /// We try to keep these around until a probe is sent for them, so it is
    /// important that `cd` is set to at least the current PTO time; otherwise we
    /// might remove all in-flight packets and stop sending probes.
    fn remove_old_lost(&mut self, now: Instant, cd: Duration) {
        let removed = self.sent_packets.remove_expired(now, cd);
        self.remove_outstanding(removed);
    }

    /// Detect lost packets.
    /// `loss_delay` is the time we will wait before declaring something lost.
    /// `cleanup_delay` is the time we will wait before cleaning up a lost packet.
    pub fn detect_lost_packets(
        &mut self,
        now: Instant,
        loss_delay: Duration,
        cleanup_delay: Duration,
        lost_packets: &mut Vec<SentPacket>,
    ) {
        // Housekeeping.
        self.remove_old_lost(now, cleanup_delay);

        qtrace!(
            "detect lost {}: now={:?} delay={:?}",
            self.space,
            now,
            loss_delay,
        );
        self.first_ooo_time = None;

        let largest_acked = self.largest_acked;

        for packet in self
            .sent_packets
            .iter_mut()
            // BTreeMap iterates in order of ascending PN
            .take_while(|p| p.pn() < largest_acked.unwrap_or(PacketNumber::MAX))
        {
            // Packets sent before now - loss_delay are deemed lost.
            if packet.time_sent() + loss_delay <= now {
                qtrace!(
                    "lost={}, time sent {:?} is before lost_delay {:?}",
                    packet.pn(),
                    packet.time_sent(),
                    loss_delay
                );
            } else if largest_acked >= Some(packet.pn() + PACKET_THRESHOLD) {
                qtrace!(
                    "lost={}, is >= {} from largest acked {:?}",
                    packet.pn(),
                    PACKET_THRESHOLD,
                    largest_acked
                );
            } else {
                if largest_acked.is_some() {
                    self.first_ooo_time = Some(packet.time_sent());
                }
                // No more packets can be declared lost after this one.
                break;
            };

            if packet.declare_lost(now) {
                lost_packets.push(packet.clone());
            }
        }
    }
}

#[derive(Debug)]
pub struct LossRecoverySpaces {
    spaces: EnumMap<PacketNumberSpace, Option<LossRecoverySpace>>,
}

impl LossRecoverySpaces {
    /// Drop a packet number space and return all the packets that were
    /// outstanding, so that those can be marked as lost.
    ///
    /// # Panics
    ///
    /// If the space has already been removed.
    pub fn drop_space(&mut self, space: PacketNumberSpace) -> impl IntoIterator<Item = SentPacket> {
        let sp = self.spaces[space].take();
        assert_ne!(
            space,
            PacketNumberSpace::ApplicationData,
            "discarding application space"
        );
        sp.unwrap().remove_ignored()
    }

    pub fn get(&self, space: PacketNumberSpace) -> Option<&LossRecoverySpace> {
        self.spaces[space].as_ref()
    }

    pub fn get_mut(&mut self, space: PacketNumberSpace) -> Option<&mut LossRecoverySpace> {
        self.spaces[space].as_mut()
    }

    fn iter(&self) -> impl Iterator<Item = &LossRecoverySpace> {
        self.spaces.iter().filter_map(|(_, recvd)| recvd.as_ref())
    }

    fn iter_mut(&mut self) -> impl Iterator<Item = &mut LossRecoverySpace> {
        self.spaces
            .iter_mut()
            .filter_map(|(_, recvd)| recvd.as_mut())
    }
}

impl Default for LossRecoverySpaces {
    fn default() -> Self {
        Self {
            spaces: enum_map! {
                PacketNumberSpace::Initial => Some(LossRecoverySpace::new(PacketNumberSpace::Initial)),
                PacketNumberSpace::Handshake => Some(LossRecoverySpace::new(PacketNumberSpace::Handshake)),
                PacketNumberSpace::ApplicationData =>Some(LossRecoverySpace::new(PacketNumberSpace::ApplicationData)),
            },
        }
    }
}

#[derive(Debug)]
struct PtoState {
    /// The packet number space that caused the PTO to fire.
    space: PacketNumberSpace,
    /// The number of probes that we have sent.
    count: usize,
    packets: usize,
    /// The complete set of packet number spaces that can have probes sent.
    probe: PacketNumberSpaceSet,
}

impl PtoState {
    /// The number of packets we send on a PTO.
    /// And the number to declare lost when the PTO timer is hit.
    fn pto_packet_count(space: PacketNumberSpace) -> usize {
        if space == PacketNumberSpace::ApplicationData {
            MAX_PTO_PACKET_COUNT
        } else {
            // For the Initial and Handshake spaces, we only send one packet on PTO. This avoids
            // sending useless PING-only packets when only a single packet was lost, which is the
            // common case. These PINGs use cwnd and amplification window space, and sending them
            // hence makes the handshake more brittle.
            1
        }
    }

    pub fn new(space: PacketNumberSpace, probe: PacketNumberSpaceSet) -> Self {
        debug_assert!(probe[space]);
        Self {
            space,
            count: 1,
            packets: Self::pto_packet_count(space),
            probe,
        }
    }

    pub fn pto(&mut self, space: PacketNumberSpace, probe: PacketNumberSpaceSet) {
        debug_assert!(probe[space]);
        self.space = space;
        self.count += 1;
        self.packets = Self::pto_packet_count(space);
        self.probe = probe;
    }

    pub const fn count(&self) -> usize {
        self.count
    }

    pub fn count_pto(&self, stats: &mut Stats) {
        stats.add_pto_count(self.count);
    }

    /// Generate a sending profile, indicating what space it should be from.
    /// This takes a packet from the supply if one remains, or returns `None`.
    pub fn send_profile(&mut self, mtu: usize) -> Option<SendProfile> {
        if self.packets > 0 {
            // This is a PTO, so ignore the limit.
            self.packets -= 1;
            Some(SendProfile::new_pto(self.space, mtu, self.probe))
        } else {
            None
        }
    }
}

#[derive(Debug)]
pub struct LossRecovery {
    /// When the handshake was confirmed, if it has been.
    confirmed_time: Option<Instant>,
    pto_state: Option<PtoState>,
    spaces: LossRecoverySpaces,
    qlog: NeqoQlog,
    stats: StatsCell,
    /// The factor by which the PTO period is reduced.
    /// This enables faster probing at a cost in additional lost packets.
    fast_pto: u8,
}

impl LossRecovery {
    pub fn new(stats: StatsCell, fast_pto: u8) -> Self {
        Self {
            confirmed_time: None,
            pto_state: None,
            spaces: LossRecoverySpaces::default(),
            qlog: NeqoQlog::default(),
            stats,
            fast_pto,
        }
    }

    pub fn largest_acknowledged_pn(&self, pn_space: PacketNumberSpace) -> Option<PacketNumber> {
        self.spaces.get(pn_space).and_then(|sp| sp.largest_acked)
    }

    pub fn set_qlog(&mut self, qlog: NeqoQlog) {
        self.qlog = qlog;
    }

    pub fn drop_0rtt(&mut self, primary_path: &PathRef, now: Instant) -> Vec<SentPacket> {
        // The largest acknowledged or loss_time should still be unset.
        // The client should not have received any ACK frames when it drops 0-RTT.
        assert!(self
            .spaces
            .get(PacketNumberSpace::ApplicationData)
            .unwrap()
            .largest_acked
            .is_none());
        let mut dropped = self
            .spaces
            .get_mut(PacketNumberSpace::ApplicationData)
            .unwrap()
            .remove_ignored()
            .collect::<Vec<_>>();
        let mut path = primary_path.borrow_mut();
        for p in &mut dropped {
            path.discard_packet(p, now, &mut self.stats.borrow_mut());
        }
        dropped
    }

    pub fn on_packet_sent(&mut self, path: &PathRef, mut sent_packet: SentPacket, now: Instant) {
        let pn_space = PacketNumberSpace::from(sent_packet.packet_type());
        qtrace!([self], "packet {}-{} sent", pn_space, sent_packet.pn());
        if let Some(space) = self.spaces.get_mut(pn_space) {
            path.borrow_mut().packet_sent(&mut sent_packet, now);
            space.on_packet_sent(sent_packet);
        } else {
            qwarn!(
                [self],
                "ignoring {}-{} from dropped space",
                pn_space,
                sent_packet.pn()
            );
        }
    }

    pub fn should_probe(&self, pto: Duration, now: Instant) -> bool {
        self.spaces
            .get(PacketNumberSpace::ApplicationData)
            .unwrap()
            .should_probe(pto, now)
    }

    /// Record an RTT sample.
    fn rtt_sample(
        &self,
        rtt: &mut RttEstimate,
        send_time: Instant,
        now: Instant,
        ack_delay: Duration,
    ) {
        let source = if self.confirmed_time.is_some_and(|t| t < send_time) {
            RttSource::AckConfirmed
        } else {
            RttSource::Ack
        };
        if let Some(sample) = now.checked_duration_since(send_time) {
            rtt.update(&self.qlog, sample, ack_delay, source, now);
        }
    }

    const fn confirmed(&self) -> bool {
        self.confirmed_time.is_some()
    }

    /// Returns (acked packets, lost packets)
    #[allow(clippy::too_many_arguments)]
    pub fn on_ack_received<R>(
        &mut self,
        primary_path: &PathRef,
        pn_space: PacketNumberSpace,
        acked_ranges: R,
        ack_ecn: Option<EcnCount>,
        ack_delay: Duration,
        now: Instant,
    ) -> (Vec<SentPacket>, Vec<SentPacket>)
    where
        R: IntoIterator<Item = RangeInclusive<PacketNumber>>,
        R::IntoIter: ExactSizeIterator,
    {
        let Some(space) = self.spaces.get_mut(pn_space) else {
            qinfo!("ACK on discarded space");
            return (Vec::new(), Vec::new());
        };

        let (acked_packets, any_ack_eliciting) =
            space.remove_acked(acked_ranges, &mut self.stats.borrow_mut());
        let Some(largest_acked_pkt) = acked_packets.first() else {
            // No new information.
            return (Vec::new(), Vec::new());
        };

        // Track largest PN acked per space
        let prev_largest_acked = space.largest_acked_sent_time;
        if Some(largest_acked_pkt.pn()) > space.largest_acked {
            space.largest_acked = Some(largest_acked_pkt.pn());

            // If the largest acknowledged is newly acked and any newly acked
            // packet was ack-eliciting, update the RTT. (-recovery 5.1)
            space.largest_acked_sent_time = Some(largest_acked_pkt.time_sent());
            if any_ack_eliciting && largest_acked_pkt.on_primary_path() {
                self.rtt_sample(
                    primary_path.borrow_mut().rtt_mut(),
                    largest_acked_pkt.time_sent(),
                    now,
                    ack_delay,
                );
            }
        }

        qdebug!(
            [self],
            "ACK for {} - largest_acked={}",
            pn_space,
            largest_acked_pkt.pn()
        );

        // Perform loss detection.
        // PTO is used to remove lost packets from in-flight accounting.
        // We need to ensure that we have sent any PTO probes before they are removed
        // as we rely on the count of in-flight packets to determine whether to send
        // another probe.  Removing them too soon would result in not sending on PTO.
        let loss_delay = primary_path.borrow().rtt().loss_delay();
        let cleanup_delay = self.pto_period(primary_path.borrow().rtt());
        let mut lost = Vec::new();
        self.spaces.get_mut(pn_space).unwrap().detect_lost_packets(
            now,
            loss_delay,
            cleanup_delay,
            &mut lost,
        );
        self.stats.borrow_mut().lost += lost.len();

        // Tell the congestion controller about any lost packets.
        // The PTO for congestion control is the raw number, without exponential
        // backoff, so that we can determine persistent congestion.
        primary_path.borrow_mut().on_packets_lost(
            prev_largest_acked,
            self.confirmed(),
            &lost,
            &mut self.stats.borrow_mut(),
            now,
        );

        // This must happen after on_packets_lost. If in recovery, this could
        // take us out, and then lost packets will start a new recovery period
        // when it shouldn't.
        primary_path.borrow_mut().on_packets_acked(
            &acked_packets,
            ack_ecn,
            now,
            &mut self.stats.borrow_mut(),
        );

        self.pto_state = None;

        (acked_packets, lost)
    }

    /// When receiving a retry, get all the sent packets so that they can be flushed.
    /// We also need to pretend that they never happened for the purposes of congestion control.
    pub fn retry(&mut self, primary_path: &PathRef, now: Instant) -> Vec<SentPacket> {
        self.pto_state = None;
        let mut dropped = self
            .spaces
            .iter_mut()
            .flat_map(LossRecoverySpace::remove_ignored)
            .collect::<Vec<_>>();
        let mut path = primary_path.borrow_mut();
        for p in &mut dropped {
            path.discard_packet(p, now, &mut self.stats.borrow_mut());
        }
        dropped
    }

    fn confirm(&mut self, rtt: &RttEstimate, now: Instant) {
        debug_assert!(self.confirmed_time.is_none());
        self.confirmed_time = Some(now);
        // Up until now, the ApplicationData space has been ignored for PTO.
        // So maybe fire a PTO.
        if let Some(pto) = self.pto_time(rtt, PacketNumberSpace::ApplicationData) {
            if pto < now {
                let probes = PacketNumberSpaceSet::from(&[PacketNumberSpace::ApplicationData]);
                self.fire_pto(PacketNumberSpace::ApplicationData, probes, now);
            }
        }
    }

    /// This function is called when the connection migrates.
    /// It marks all packets that are outstanding as having being sent on a non-primary path.
    /// This way failure to deliver on the old path doesn't count against the congestion
    /// control state on the new path and the RTT measurements don't apply either.
    pub fn migrate(&mut self) {
        for space in self.spaces.iter_mut() {
            space.migrate();
        }
    }

    /// Discard state for a given packet number space.
    pub fn discard(&mut self, primary_path: &PathRef, space: PacketNumberSpace, now: Instant) {
        qdebug!([self], "Reset loss recovery state for {}", space);
        let mut path = primary_path.borrow_mut();
        for p in self.spaces.drop_space(space) {
            path.discard_packet(&p, now, &mut self.stats.borrow_mut());
        }

        // We just made progress, so discard PTO count.
        // The spec says that clients should not do this until confirming that
        // the server has completed address validation, but ignore that.
        self.pto_state = None;

        if space == PacketNumberSpace::Handshake {
            self.confirm(path.rtt(), now);
        }
    }

    /// Calculate when the next timeout is likely to be.  This is the earlier of the loss timer
    /// and the PTO timer; either or both might be disabled, so this can return `None`.
    pub fn next_timeout(&self, path: &Path) -> Option<Instant> {
        let rtt = path.rtt();
        let loss_time = self.earliest_loss_time(rtt);
        let pto_time = if path.pto_possible() {
            self.earliest_pto(rtt)
        } else {
            None
        };
        qtrace!(
            [self],
            "next_timeout loss={:?} pto={:?}",
            loss_time,
            pto_time
        );
        match (loss_time, pto_time) {
            (Some(loss_time), Some(pto_time)) => Some(min(loss_time, pto_time)),
            (Some(loss_time), None) => Some(loss_time),
            (None, Some(pto_time)) => Some(pto_time),
            (None, None) => None,
        }
    }

    /// Find when the earliest sent packet should be considered lost.
    fn earliest_loss_time(&self, rtt: &RttEstimate) -> Option<Instant> {
        self.spaces
            .iter()
            .filter_map(LossRecoverySpace::loss_recovery_timer_start)
            .min()
            .map(|val| val + rtt.loss_delay())
    }

    /// Simple wrapper for the PTO calculation that avoids borrow check rules.
    fn pto_period_inner(
        rtt: &RttEstimate,
        pto_state: Option<&PtoState>,
        confirmed: bool,
        fast_pto: u8,
    ) -> Duration {
        // This is a complicated (but safe) way of calculating:
        //   base_pto * F * 2^pto_count
        // where F = fast_pto / FAST_PTO_SCALE (== 1 by default)
        let pto_count = pto_state.map_or(0, |p| u32::try_from(p.count).unwrap_or(0));
        rtt.pto(confirmed)
            .checked_mul(u32::from(fast_pto) << min(pto_count, u32::BITS - u8::BITS))
            .map_or(Duration::from_secs(3600), |p| p / u32::from(FAST_PTO_SCALE))
    }

    /// Get the current PTO period for the given packet number space.
    /// Unlike calling `RttEstimate::pto` directly, this includes exponential backoff.
    fn pto_period(&self, rtt: &RttEstimate) -> Duration {
        Self::pto_period_inner(
            rtt,
            self.pto_state.as_ref(),
            self.confirmed(),
            self.fast_pto,
        )
    }

    // Calculate PTO time for the given space.
    fn pto_time(&self, rtt: &RttEstimate, pn_space: PacketNumberSpace) -> Option<Instant> {
        self.spaces
            .get(pn_space)
            .and_then(|space| space.pto_base_time().map(|t| t + self.pto_period(rtt)))
    }

    /// Find the earliest PTO time for all active packet number spaces.
    /// Ignore Application if either Initial or Handshake have an active PTO.
    fn earliest_pto(&self, rtt: &RttEstimate) -> Option<Instant> {
        if self.confirmed() {
            self.pto_time(rtt, PacketNumberSpace::ApplicationData)
        } else {
            self.pto_time(rtt, PacketNumberSpace::Initial)
                .iter()
                .chain(self.pto_time(rtt, PacketNumberSpace::Handshake).iter())
                .min()
                .copied()
        }
    }

    fn fire_pto(
        &mut self,
        pn_space: PacketNumberSpace,
        allow_probes: PacketNumberSpaceSet,
        now: Instant,
    ) {
        if let Some(st) = &mut self.pto_state {
            st.pto(pn_space, allow_probes);
        } else {
            self.pto_state = Some(PtoState::new(pn_space, allow_probes));
        }

        self.pto_state
            .as_mut()
            .unwrap()
            .count_pto(&mut self.stats.borrow_mut());

        qlog::metrics_updated(
            &self.qlog,
            &[QlogMetric::PtoCount(
                self.pto_state.as_ref().unwrap().count(),
            )],
            now,
        );
    }

    /// This checks whether the PTO timer has fired and fires it if needed.
    /// When it has, mark a few packets as "lost" for the purposes of having frames
    /// regenerated in subsequent packets.  The packets aren't truly lost, so
    /// we have to clone the `SentPacket` instance.
    fn maybe_fire_pto(&mut self, path: &PathRef, now: Instant, lost: &mut Vec<SentPacket>) {
        let mut pto_space = None;
        // The spaces in which we will allow probing.
        let mut allow_probes = PacketNumberSpaceSet::default();
        for pn_space in PacketNumberSpace::iter() {
            if let Some(t) = self.pto_time(path.borrow().rtt(), *pn_space) {
                allow_probes[*pn_space] = true;
                if t <= now {
                    qdebug!([self], "PTO timer fired for {}", pn_space);
                    let space = self.spaces.get_mut(*pn_space).unwrap();
                    lost.extend(
                        space
                            .pto_packets(PtoState::pto_packet_count(*pn_space))
                            .cloned(),
                    );

                    pto_space = pto_space.or(Some(*pn_space));
                }
            }
        }

        // This has to happen outside the loop. Increasing the PTO count here causes the
        // pto_time to increase which might cause PTO for later packet number spaces to not fire.
        if let Some(pn_space) = pto_space {
            qtrace!([self], "PTO {}, probing {:?}", pn_space, allow_probes);
<<<<<<< HEAD
            // Packets are only declared as lost relative to `largest_acked`. If we hit a PTO while
            // we don't have a largest_acked yet, also do a congestion control reaction (because
            // otherwise none would happen).
            if self
                .spaces
                .get(pn_space)
                .map_or(false, |space| space.largest_acked.is_none())
            {
                path.borrow_mut()
                    .on_congestion_event(lost, &mut self.stats.borrow_mut());
            }
            self.fire_pto(pn_space, allow_probes);
=======
            self.fire_pto(pn_space, allow_probes, now);
>>>>>>> 5a99e850
        }
    }

    pub fn timeout(&mut self, primary_path: &PathRef, now: Instant) -> Vec<SentPacket> {
        qtrace!([self], "timeout {:?}", now);

        let loss_delay = primary_path.borrow().rtt().loss_delay();
        let confirmed = self.confirmed();

        let mut lost_packets = Vec::new();
        for space in self.spaces.iter_mut() {
            let first = lost_packets.len(); // The first packet lost in this space.
            let pto = Self::pto_period_inner(
                primary_path.borrow().rtt(),
                self.pto_state.as_ref(),
                confirmed,
                self.fast_pto,
            );
            space.detect_lost_packets(now, loss_delay, pto, &mut lost_packets);

            primary_path.borrow_mut().on_packets_lost(
                space.largest_acked_sent_time,
                confirmed,
                &lost_packets[first..],
                &mut self.stats.borrow_mut(),
                now,
            );
        }
        self.stats.borrow_mut().lost += lost_packets.len();

        self.maybe_fire_pto(primary_path, now, &mut lost_packets);
        lost_packets
    }

    /// Check how packets should be sent, based on whether there is a PTO,
    /// what the current congestion window is, and what the pacer says.
    #[allow(clippy::option_if_let_else)]
    pub fn send_profile(&mut self, path: &Path, now: Instant) -> SendProfile {
        qtrace!([self], "get send profile {:?}", now);
        let sender = path.sender();
        let mtu = path.plpmtu();
        if let Some(profile) = self
            .pto_state
            .as_mut()
            .and_then(|pto| pto.send_profile(mtu))
        {
            profile
        } else {
            let limit = min(sender.cwnd_avail(), path.amplification_limit());
            if limit > mtu {
                // More than an MTU available; we might need to pace.
                if sender
                    .next_paced(path.rtt().estimate())
                    .is_some_and(|t| t > now)
                {
                    SendProfile::new_paced()
                } else {
                    SendProfile::new_limited(mtu)
                }
            } else if sender.recovery_packet() {
                // After entering recovery, allow a packet to be sent immediately.
                // This uses the PTO machinery, probing in all spaces. This will
                // result in a PING being sent in every active space.
                SendProfile::new_pto(PacketNumberSpace::Initial, mtu, PacketNumberSpaceSet::all())
            } else {
                SendProfile::new_limited(limit)
            }
        }
    }
}

impl ::std::fmt::Display for LossRecovery {
    fn fmt(&self, f: &mut ::std::fmt::Formatter) -> ::std::fmt::Result {
        write!(f, "LossRecovery")
    }
}

#[cfg(test)]
mod tests {
    use std::{
        cell::RefCell,
        convert::TryInto,
        ops::{Deref, DerefMut, RangeInclusive},
        rc::Rc,
        time::{Duration, Instant},
    };

    use neqo_common::{qlog::NeqoQlog, IpTosEcn};
    use test_fixture::{now, DEFAULT_ADDR};

    use super::{
        LossRecovery, LossRecoverySpace, PacketNumberSpace, SendProfile, SentPacket, FAST_PTO_SCALE,
    };
    use crate::{
        cc::CongestionControlAlgorithm,
        cid::{ConnectionId, ConnectionIdEntry},
        ecn::EcnCount,
        packet::{PacketNumber, PacketType},
        path::{Path, PathRef},
        stats::{Stats, StatsCell},
    };

    // Shorthand for a time in milliseconds.
    const fn ms(t: u64) -> Duration {
        Duration::from_millis(t)
    }

    const ON_SENT_SIZE: usize = 100;
    /// An initial RTT for using with `setup_lr`.
    const TEST_RTT: Duration = ms(7000);
    const TEST_RTTVAR: Duration = ms(3500);

    struct Fixture {
        lr: LossRecovery,
        path: PathRef,
    }

    // This shadows functions on the base object so that the path and RTT estimator
    // is used consistently in the tests.  It also simplifies the function signatures.
    impl Fixture {
        pub fn on_ack_received(
            &mut self,
            pn_space: PacketNumberSpace,
            acked_ranges: Vec<RangeInclusive<PacketNumber>>,
            ack_ecn: Option<EcnCount>,
            ack_delay: Duration,
            now: Instant,
        ) -> (Vec<SentPacket>, Vec<SentPacket>) {
            self.lr
                .on_ack_received(&self.path, pn_space, acked_ranges, ack_ecn, ack_delay, now)
        }

        pub fn on_packet_sent(&mut self, sent_packet: SentPacket, now: Instant) {
            self.lr.on_packet_sent(&self.path, sent_packet, now);
        }

        pub fn timeout(&mut self, now: Instant) -> Vec<SentPacket> {
            self.lr.timeout(&self.path, now)
        }

        pub fn next_timeout(&self) -> Option<Instant> {
            self.lr.next_timeout(&self.path.borrow())
        }

        pub fn discard(&mut self, space: PacketNumberSpace, now: Instant) {
            self.lr.discard(&self.path, space, now);
        }

        pub fn pto_time(&self, space: PacketNumberSpace) -> Option<Instant> {
            self.lr.pto_time(self.path.borrow().rtt(), space)
        }

        pub fn send_profile(&mut self, now: Instant) -> SendProfile {
            self.lr.send_profile(&self.path.borrow(), now)
        }
    }

    impl Default for Fixture {
        fn default() -> Self {
            const CC: CongestionControlAlgorithm = CongestionControlAlgorithm::NewReno;
            let mut path = Path::temporary(
                DEFAULT_ADDR,
                DEFAULT_ADDR,
                CC,
                true,
                NeqoQlog::default(),
                now(),
            );
            path.make_permanent(
                None,
                ConnectionIdEntry::new(0, ConnectionId::from(&[1, 2, 3]), [0; 16]),
            );
            path.set_primary(true, now());
            path.rtt_mut().set_initial(TEST_RTT);
            Self {
                lr: LossRecovery::new(StatsCell::default(), FAST_PTO_SCALE),
                path: Rc::new(RefCell::new(path)),
            }
        }
    }

    // Most uses of the fixture only care about the loss recovery piece,
    // but the internal functions need the other bits.
    impl Deref for Fixture {
        type Target = LossRecovery;
        #[must_use]
        fn deref(&self) -> &Self::Target {
            &self.lr
        }
    }

    impl DerefMut for Fixture {
        fn deref_mut(&mut self) -> &mut Self::Target {
            &mut self.lr
        }
    }

    fn assert_rtts(
        lr: &Fixture,
        latest_rtt: Duration,
        smoothed_rtt: Duration,
        rttvar: Duration,
        min_rtt: Duration,
    ) {
        let p = lr.path.borrow();
        let rtt = p.rtt();
        println!(
            "rtts: {:?} {:?} {:?} {:?}",
            rtt.latest(),
            rtt.estimate(),
            rtt.rttvar(),
            rtt.minimum(),
        );
        assert_eq!(rtt.latest(), latest_rtt, "latest RTT");
        assert_eq!(rtt.estimate(), smoothed_rtt, "smoothed RTT");
        assert_eq!(rtt.rttvar(), rttvar, "RTT variance");
        assert_eq!(rtt.minimum(), min_rtt, "min RTT");
    }

    fn assert_sent_times(
        lr: &Fixture,
        initial: Option<Instant>,
        handshake: Option<Instant>,
        app_data: Option<Instant>,
    ) {
        let est = |sp| {
            lr.spaces
                .get(sp)
                .and_then(LossRecoverySpace::loss_recovery_timer_start)
        };
        println!(
            "loss times: {:?} {:?} {:?}",
            est(PacketNumberSpace::Initial),
            est(PacketNumberSpace::Handshake),
            est(PacketNumberSpace::ApplicationData),
        );
        assert_eq!(
            est(PacketNumberSpace::Initial),
            initial,
            "Initial earliest sent time"
        );
        assert_eq!(
            est(PacketNumberSpace::Handshake),
            handshake,
            "Handshake earliest sent time"
        );
        assert_eq!(
            est(PacketNumberSpace::ApplicationData),
            app_data,
            "AppData earliest sent time"
        );
    }

    fn assert_no_sent_times(lr: &Fixture) {
        assert_sent_times(lr, None, None, None);
    }

    // In most of the tests below, packets are sent at a fixed cadence, with PACING between each.
    const PACING: Duration = ms(7);
    fn pn_time(pn: u64) -> Instant {
        now() + (PACING * pn.try_into().unwrap())
    }

    fn pace(lr: &mut Fixture, count: u64) {
        for pn in 0..count {
            lr.on_packet_sent(
                SentPacket::new(
                    PacketType::Short,
                    pn,
                    IpTosEcn::default(),
                    pn_time(pn),
                    true,
                    Vec::new(),
                    ON_SENT_SIZE,
                ),
                Instant::now(),
            );
        }
    }

    const ACK_DELAY: Duration = ms(24);
    /// Acknowledge PN with the identified delay.
    fn ack(lr: &mut Fixture, pn: u64, delay: Duration) {
        lr.on_ack_received(
            PacketNumberSpace::ApplicationData,
            vec![pn..=pn],
            None,
            ACK_DELAY,
            pn_time(pn) + delay,
        );
    }

    fn add_sent(lrs: &mut LossRecoverySpace, max_pn: PacketNumber) {
        for pn in 0..=max_pn {
            lrs.on_packet_sent(SentPacket::new(
                PacketType::Short,
                pn,
                IpTosEcn::default(),
                pn_time(pn),
                true,
                Vec::new(),
                ON_SENT_SIZE,
            ));
        }
    }

    fn match_acked(acked: &[SentPacket], expected: &[PacketNumber]) {
        assert_eq!(
            acked.iter().map(SentPacket::pn).collect::<Vec<_>>(),
            expected
        );
    }

    #[test]
    fn remove_acked() {
        let mut lrs = LossRecoverySpace::new(PacketNumberSpace::ApplicationData);
        let mut stats = Stats::default();
        add_sent(&mut lrs, 10);
        let (acked, _) = lrs.remove_acked(vec![], &mut stats);
        assert!(acked.is_empty());
        let (acked, _) = lrs.remove_acked(vec![7..=8, 2..=4], &mut stats);
        match_acked(&acked, &[8, 7, 4, 3, 2]);
        let (acked, _) = lrs.remove_acked(vec![8..=11], &mut stats);
        match_acked(&acked, &[10, 9]);
        let (acked, _) = lrs.remove_acked(vec![0..=2], &mut stats);
        match_acked(&acked, &[1, 0]);
        let (acked, _) = lrs.remove_acked(vec![5..=6], &mut stats);
        match_acked(&acked, &[6, 5]);
    }

    #[test]
    fn initial_rtt() {
        let mut lr = Fixture::default();
        pace(&mut lr, 1);
        let rtt = ms(100);
        ack(&mut lr, 0, rtt);
        assert_rtts(&lr, rtt, rtt, rtt / 2, rtt);
        assert_no_sent_times(&lr);
    }

    /// Send `n` packets (using PACING), then acknowledge the first.
    fn setup_lr(n: u64) -> Fixture {
        let mut lr = Fixture::default();
        pace(&mut lr, n);
        ack(&mut lr, 0, TEST_RTT);
        assert_rtts(&lr, TEST_RTT, TEST_RTT, TEST_RTTVAR, TEST_RTT);
        assert_no_sent_times(&lr);
        lr
    }

    // The ack delay is removed from any RTT estimate.
    #[test]
    fn ack_delay_adjusted() {
        let mut lr = setup_lr(2);
        ack(&mut lr, 1, TEST_RTT + ACK_DELAY);
        // RTT stays the same, but the RTTVAR is adjusted downwards.
        assert_rtts(&lr, TEST_RTT, TEST_RTT, TEST_RTTVAR * 3 / 4, TEST_RTT);
        assert_no_sent_times(&lr);
    }

    // The ack delay is ignored when it would cause a sample to be less than min_rtt.
    #[test]
    fn ack_delay_ignored() {
        let mut lr = setup_lr(2);
        let extra = ms(8);
        assert!(extra < ACK_DELAY);
        ack(&mut lr, 1, TEST_RTT + extra);
        let expected_rtt = TEST_RTT + (extra / 8);
        let expected_rttvar = (TEST_RTTVAR * 3 + extra) / 4;
        assert_rtts(
            &lr,
            TEST_RTT + extra,
            expected_rtt,
            expected_rttvar,
            TEST_RTT,
        );
        assert_no_sent_times(&lr);
    }

    // A lower observed RTT is used as min_rtt (and ack delay is ignored).
    #[test]
    fn reduce_min_rtt() {
        let mut lr = setup_lr(2);
        let delta = ms(4);
        let reduced_rtt = TEST_RTT - delta;
        ack(&mut lr, 1, reduced_rtt);
        let expected_rtt = TEST_RTT - (delta / 8);
        let expected_rttvar = (TEST_RTTVAR * 3 + delta) / 4;
        assert_rtts(&lr, reduced_rtt, expected_rtt, expected_rttvar, reduced_rtt);
        assert_no_sent_times(&lr);
    }

    // Acknowledging something again has no effect.
    #[test]
    fn no_new_acks() {
        let mut lr = setup_lr(1);
        let check = |lr: &Fixture| {
            assert_rtts(lr, TEST_RTT, TEST_RTT, TEST_RTTVAR, TEST_RTT);
            assert_no_sent_times(lr);
        };
        check(&lr);

        ack(&mut lr, 0, ms(1339)); // much delayed ACK
        check(&lr);

        ack(&mut lr, 0, ms(3)); // time travel!
        check(&lr);
    }

    // Test time loss detection as part of handling a regular ACK.
    #[test]
    fn time_loss_detection_gap() {
        let mut lr = Fixture::default();
        // Create a single packet gap, and have pn 0 time out.
        // This can't use the default pacing, which is too tight.
        // So send two packets with 1/4 RTT between them.  Acknowledge pn 1 after 1 RTT.
        // pn 0 should then be marked lost because it is then outstanding for 5RTT/4
        // the loss time for packets is 9RTT/8.
        lr.on_packet_sent(
            SentPacket::new(
                PacketType::Short,
                0,
                IpTosEcn::default(),
                pn_time(0),
                true,
                Vec::new(),
                ON_SENT_SIZE,
            ),
            Instant::now(),
        );
        lr.on_packet_sent(
            SentPacket::new(
                PacketType::Short,
                1,
                IpTosEcn::default(),
                pn_time(0) + TEST_RTT / 4,
                true,
                Vec::new(),
                ON_SENT_SIZE,
            ),
            Instant::now(),
        );
        let (_, lost) = lr.on_ack_received(
            PacketNumberSpace::ApplicationData,
            vec![1..=1],
            None,
            ACK_DELAY,
            pn_time(0) + (TEST_RTT * 5 / 4),
        );
        assert_eq!(lost.len(), 1);
        assert_no_sent_times(&lr);
    }

    // Test time loss detection as part of an explicit timeout.
    #[test]
    fn time_loss_detection_timeout() {
        let mut lr = setup_lr(3);

        // We want to declare PN 2 as acknowledged before we declare PN 1 as lost.
        // For this to work, we need PACING above to be less than 1/8 of an RTT.
        let pn1_sent_time = pn_time(1);
        let pn1_loss_time = pn1_sent_time + (TEST_RTT * 9 / 8);
        let pn2_ack_time = pn_time(2) + TEST_RTT;
        assert!(pn1_loss_time > pn2_ack_time);

        let (_, lost) = lr.on_ack_received(
            PacketNumberSpace::ApplicationData,
            vec![2..=2],
            None,
            ACK_DELAY,
            pn2_ack_time,
        );
        assert!(lost.is_empty());
        // Run the timeout function here to force time-based loss recovery to be enabled.
        let lost = lr.timeout(pn2_ack_time);
        assert!(lost.is_empty());
        assert_sent_times(&lr, None, None, Some(pn1_sent_time));

        // After time elapses, pn 1 is marked lost.
        let callback_time = lr.next_timeout();
        assert_eq!(callback_time, Some(pn1_loss_time));
        let packets = lr.timeout(pn1_loss_time);
        assert_eq!(packets.len(), 1);
        // Checking for expiration with zero delay lets us check the loss time.
        assert!(packets[0].expired(pn1_loss_time, Duration::new(0, 0)));
        assert_no_sent_times(&lr);
    }

    #[test]
    fn big_gap_loss() {
        let mut lr = setup_lr(5); // This sends packets 0-4 and acknowledges pn 0.

        // Acknowledge just 2-4, which will cause pn 1 to be marked as lost.
        assert_eq!(super::PACKET_THRESHOLD, 3);
        let (_, lost) = lr.on_ack_received(
            PacketNumberSpace::ApplicationData,
            vec![2..=4],
            None,
            ACK_DELAY,
            pn_time(4),
        );
        assert_eq!(lost.len(), 1);
    }

    #[test]
    #[should_panic(expected = "discarding application space")]
    fn drop_app() {
        let mut lr = Fixture::default();
        lr.discard(PacketNumberSpace::ApplicationData, now());
    }

    #[test]
    fn ack_after_drop() {
        let mut lr = Fixture::default();
        lr.discard(PacketNumberSpace::Initial, now());
        let (acked, lost) = lr.on_ack_received(
            PacketNumberSpace::Initial,
            vec![],
            None,
            Duration::from_millis(0),
            pn_time(0),
        );
        assert!(acked.is_empty());
        assert!(lost.is_empty());
    }

    #[test]
    fn drop_spaces() {
        let mut lr = Fixture::default();
        lr.on_packet_sent(
            SentPacket::new(
                PacketType::Initial,
                0,
                IpTosEcn::default(),
                pn_time(0),
                true,
                Vec::new(),
                ON_SENT_SIZE,
            ),
            Instant::now(),
        );
        lr.on_packet_sent(
            SentPacket::new(
                PacketType::Handshake,
                0,
                IpTosEcn::default(),
                pn_time(1),
                true,
                Vec::new(),
                ON_SENT_SIZE,
            ),
            Instant::now(),
        );
        lr.on_packet_sent(
            SentPacket::new(
                PacketType::Short,
                0,
                IpTosEcn::default(),
                pn_time(2),
                true,
                Vec::new(),
                ON_SENT_SIZE,
            ),
            Instant::now(),
        );

        // Now put all spaces on the LR timer so we can see them.
        for sp in &[
            PacketType::Initial,
            PacketType::Handshake,
            PacketType::Short,
        ] {
            let sent_pkt = SentPacket::new(
                *sp,
                1,
                IpTosEcn::default(),
                pn_time(3),
                true,
                Vec::new(),
                ON_SENT_SIZE,
            );
            let pn_space = PacketNumberSpace::from(sent_pkt.packet_type());
            lr.on_packet_sent(sent_pkt, Instant::now());
            lr.on_ack_received(
                pn_space,
                vec![1..=1],
                None,
                Duration::from_secs(0),
                pn_time(3),
            );
            let mut lost = Vec::new();
            lr.spaces.get_mut(pn_space).unwrap().detect_lost_packets(
                pn_time(3),
                TEST_RTT,
                TEST_RTT * 3, // unused
                &mut lost,
            );
            assert!(lost.is_empty());
        }

        lr.discard(PacketNumberSpace::Initial, pn_time(3));
        assert_sent_times(&lr, None, Some(pn_time(1)), Some(pn_time(2)));

        lr.discard(PacketNumberSpace::Handshake, pn_time(3));
        assert_sent_times(&lr, None, None, Some(pn_time(2)));

        // There are cases where we send a packet that is not subsequently tracked.
        // So check that this works.
        lr.on_packet_sent(
            SentPacket::new(
                PacketType::Initial,
                0,
                IpTosEcn::default(),
                pn_time(3),
                true,
                Vec::new(),
                ON_SENT_SIZE,
            ),
            Instant::now(),
        );
        assert_sent_times(&lr, None, None, Some(pn_time(2)));
    }

    #[test]
    fn rearm_pto_after_confirmed() {
        let mut lr = Fixture::default();
        lr.on_packet_sent(
            SentPacket::new(
                PacketType::Initial,
                0,
                IpTosEcn::default(),
                now(),
                true,
                Vec::new(),
                ON_SENT_SIZE,
            ),
            Instant::now(),
        );
        // Set the RTT to the initial value so that discarding doesn't
        // alter the estimate.
        let rtt = lr.path.borrow().rtt().estimate();
        lr.on_ack_received(
            PacketNumberSpace::Initial,
            vec![0..=0],
            None,
            Duration::new(0, 0),
            now() + rtt,
        );

        lr.on_packet_sent(
            SentPacket::new(
                PacketType::Handshake,
                0,
                IpTosEcn::default(),
                now(),
                true,
                Vec::new(),
                ON_SENT_SIZE,
            ),
            Instant::now(),
        );
        lr.on_packet_sent(
            SentPacket::new(
                PacketType::Short,
                0,
                IpTosEcn::default(),
                now(),
                true,
                Vec::new(),
                ON_SENT_SIZE,
            ),
            Instant::now(),
        );

        assert!(lr.pto_time(PacketNumberSpace::ApplicationData).is_some());
        lr.discard(PacketNumberSpace::Initial, pn_time(1));
        assert!(lr.pto_time(PacketNumberSpace::ApplicationData).is_some());

        // Expiring state after the PTO on the ApplicationData space has
        // expired should result in setting a PTO state.
        let default_pto = lr.path.borrow().rtt().pto(true);
        let expected_pto = pn_time(2) + default_pto;
        lr.discard(PacketNumberSpace::Handshake, expected_pto);
        let profile = lr.send_profile(now());
        assert!(profile.pto.is_some());
        assert!(!profile.should_probe(PacketNumberSpace::Initial));
        assert!(!profile.should_probe(PacketNumberSpace::Handshake));
        assert!(profile.should_probe(PacketNumberSpace::ApplicationData));
    }

    #[test]
    fn no_pto_if_amplification_limited() {
        let mut lr = Fixture::default();
        // Eat up the amplification limit by telling the path that we've sent a giant packet.
        {
            const SPARE: usize = 10;
            let mut path = lr.path.borrow_mut();
            let limit = path.amplification_limit();
            path.add_sent(limit - SPARE);
            assert_eq!(path.amplification_limit(), SPARE);
        }

        lr.on_packet_sent(
            SentPacket::new(
                PacketType::Initial,
                0,
                IpTosEcn::default(),
                now(),
                true,
                Vec::new(),
                ON_SENT_SIZE,
            ),
            Instant::now(),
        );

        let handshake_pto = lr.path.borrow().rtt().pto(false);
        let expected_pto = now() + handshake_pto;
        assert_eq!(lr.pto_time(PacketNumberSpace::Initial), Some(expected_pto));
        let profile = lr.send_profile(now());
        assert!(profile.ack_only(PacketNumberSpace::Initial));
        assert!(profile.pto.is_none());
        assert!(!profile.should_probe(PacketNumberSpace::Initial));
        assert!(!profile.should_probe(PacketNumberSpace::Handshake));
        assert!(!profile.should_probe(PacketNumberSpace::ApplicationData));
    }
}<|MERGE_RESOLUTION|>--- conflicted
+++ resolved
@@ -859,7 +859,6 @@
         // pto_time to increase which might cause PTO for later packet number spaces to not fire.
         if let Some(pn_space) = pto_space {
             qtrace!([self], "PTO {}, probing {:?}", pn_space, allow_probes);
-<<<<<<< HEAD
             // Packets are only declared as lost relative to `largest_acked`. If we hit a PTO while
             // we don't have a largest_acked yet, also do a congestion control reaction (because
             // otherwise none would happen).
@@ -871,10 +870,7 @@
                 path.borrow_mut()
                     .on_congestion_event(lost, &mut self.stats.borrow_mut());
             }
-            self.fire_pto(pn_space, allow_probes);
-=======
             self.fire_pto(pn_space, allow_probes, now);
->>>>>>> 5a99e850
         }
     }
 
