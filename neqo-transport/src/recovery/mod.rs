// Licensed under the Apache License, Version 2.0 <LICENSE-APACHE or
// http://www.apache.org/licenses/LICENSE-2.0> or the MIT license
// <LICENSE-MIT or http://opensource.org/licenses/MIT>, at your
// option. This file may not be copied, modified, or distributed
// except according to those terms.

// Tracking of sent packets and detecting their loss.

#[cfg(feature = "bench")]
pub mod sent;
#[cfg(not(feature = "bench"))]
mod sent;
mod token;

use std::{
    cmp::{max, min},
    ops::RangeInclusive,
    time::{Duration, Instant},
};

use enum_map::EnumMap;
use enumset::enum_set;
use neqo_common::{qdebug, qinfo, qlog::NeqoQlog, qtrace, qwarn};
pub use sent::SentPacket;
use sent::SentPackets;
use strum::IntoEnumIterator as _;
pub use token::{RecoveryToken, StreamRecoveryToken};

use crate::{
    ecn,
    packet::PacketNumber,
    path::{Path, PathRef},
    qlog::{self, QlogMetric},
    rtt::{RttEstimate, RttSource},
    stats::{Stats, StatsCell},
    tracking::{PacketNumberSpace, PacketNumberSpaceSet},
};

pub const PACKET_THRESHOLD: u64 = 3;
/// `ACK_ONLY_SIZE_LIMIT` is the minimum size of the congestion window.
/// If the congestion window is this small, we will only send ACK frames.
pub const ACK_ONLY_SIZE_LIMIT: usize = 256;
/// The maximum number of packets we send on a PTO.
/// And the maximum number to declare lost when the PTO timer is hit.
pub const MAX_PTO_PACKET_COUNT: usize = 2;
/// The preferred limit on the number of packets that are tracked.
/// If we exceed this number, we start sending `PING` frames sooner to
/// force the peer to acknowledge some of them.
pub const MAX_OUTSTANDING_UNACK: usize = 200;
/// Disable PING until this many packets are outstanding.
pub const MIN_OUTSTANDING_UNACK: usize = 16;
/// The scale we use for the fast PTO feature.
pub const FAST_PTO_SCALE: u8 = 100;

/// `SendProfile` tells a sender how to send packets.
#[derive(Debug)]
pub struct SendProfile {
    /// The limit on the size of the packet.
    limit: usize,
    /// Whether this is a PTO, and what space the PTO is for.
    pto: Option<PacketNumberSpace>,
    /// What spaces should be probed.
    probe: PacketNumberSpaceSet,
    /// Whether pacing is active.
    paced: bool,
}

impl SendProfile {
    #[must_use]
    pub fn new_limited(limit: usize) -> Self {
        // When the limit is too low, we only send ACK frames.
        // Set the limit to `ACK_ONLY_SIZE_LIMIT - 1` to ensure that
        // ACK-only packets are still limited in size.
        Self {
            limit: max(ACK_ONLY_SIZE_LIMIT - 1, limit),
            pto: None,
            probe: PacketNumberSpaceSet::default(),
            paced: false,
        }
    }

    #[must_use]
    pub fn new_paced() -> Self {
        // When pacing, we still allow ACK frames to be sent.
        Self {
            limit: ACK_ONLY_SIZE_LIMIT - 1,
            pto: None,
            probe: PacketNumberSpaceSet::default(),
            paced: true,
        }
    }

    #[must_use]
    pub fn new_pto(pn_space: PacketNumberSpace, mtu: usize, probe: PacketNumberSpaceSet) -> Self {
        debug_assert!(mtu > ACK_ONLY_SIZE_LIMIT);
        debug_assert!(probe.contains(pn_space));
        Self {
            limit: mtu,
            pto: Some(pn_space),
            probe,
            paced: false,
        }
    }

    /// Whether probing this space is helpful.  This isn't necessarily the space
    /// that caused the timer to pop, but it is helpful to send a PING in a space
    /// that has the PTO timer armed.
    #[must_use]
    pub fn should_probe(&self, space: PacketNumberSpace) -> bool {
        self.probe.contains(space)
    }

    /// Determine whether an ACK-only packet should be sent for the given packet
    /// number space.
    /// Send only ACKs either: when the space available is too small, or when a PTO
    /// exists for a later packet number space (which should get the most space).
    #[must_use]
    pub fn ack_only(&self, space: PacketNumberSpace) -> bool {
        self.limit < ACK_ONLY_SIZE_LIMIT || self.pto.is_some_and(|sp| space < sp)
    }

    #[must_use]
    pub const fn paced(&self) -> bool {
        self.paced
    }

    #[must_use]
    pub const fn limit(&self) -> usize {
        self.limit
    }
}

#[derive(Debug)]
pub struct LossRecoverySpace {
    space: PacketNumberSpace,
    largest_acked: Option<PacketNumber>,
    largest_acked_sent_time: Option<Instant>,
    /// The time used to calculate the PTO timer for this space.
    /// This is the time that the last ACK-eliciting packet in this space
    /// was sent.  This might be the time that a probe was sent.
    last_ack_eliciting: Option<Instant>,
    /// The number of outstanding packets in this space that are in flight.
    /// This might be less than the number of ACK-eliciting packets,
    /// because PTO packets don't count.
    in_flight_outstanding: usize,
    /// The packets that we have sent and are tracking.
    sent_packets: SentPackets,
    /// The time that the first out-of-order packet was sent.
    /// This is `None` if there were no out-of-order packets detected.
    /// When set to `Some(T)`, time-based loss detection should be enabled.
    first_ooo_time: Option<Instant>,
}

impl LossRecoverySpace {
    #[must_use]
    pub fn new(space: PacketNumberSpace) -> Self {
        Self {
            space,
            largest_acked: None,
            largest_acked_sent_time: None,
            last_ack_eliciting: None,
            in_flight_outstanding: 0,
            sent_packets: SentPackets::default(),
            first_ooo_time: None,
        }
    }

    /// Find the time we sent the first packet that is lower than the
    /// largest acknowledged and that isn't yet declared lost.
    /// Use the value we prepared earlier in `detect_lost_packets`.
    #[must_use]
    pub const fn loss_recovery_timer_start(&self) -> Option<Instant> {
        self.first_ooo_time
    }

    #[must_use]
    pub const fn in_flight_outstanding(&self) -> bool {
        self.in_flight_outstanding > 0
    }

<<<<<<< HEAD
    pub fn pto_packets(&mut self) -> impl Iterator<Item = &SentPacket> {
        self.sent_packets.iter_mut().filter_map(|sent| {
            if sent.pto() {
                qtrace!("PTO: marking packet {} lost ", sent.pn());
                Some(&*sent)
            } else {
                None
            }
        })
=======
    pub fn pto_packets(&mut self, count: usize) -> impl Iterator<Item = &SentPacket> {
        self.sent_packets
            .iter_mut()
            .filter_map(|sent| {
                sent.pto().then(|| {
                    qtrace!("PTO: marking packet {} lost ", sent.pn());
                    &*sent
                })
            })
            .take(count)
>>>>>>> 82602cd7
    }

    #[must_use]
    pub fn pto_base_time(&self) -> Option<Instant> {
        if self.in_flight_outstanding() {
            debug_assert!(self.last_ack_eliciting.is_some());
            self.last_ack_eliciting
        } else if self.space == PacketNumberSpace::ApplicationData {
            None
        } else {
            // Nasty special case to prevent handshake deadlocks.
            // A client needs to keep the PTO timer armed to prevent a stall
            // of the handshake.  Technically, this has to stop once we receive
            // an ACK of Handshake or 1-RTT, or when we receive HANDSHAKE_DONE,
            // but a few extra probes won't hurt.
            // It only means that we fail anti-amplification tests.
            // A server shouldn't arm its PTO timer this way. The server sends
            // ack-eliciting, in-flight packets immediately so this only
            // happens when the server has nothing outstanding.  If we had
            // client authentication, this might cause some extra probes,
            // but they would be harmless anyway.
            self.last_ack_eliciting
        }
    }

    pub fn on_packet_sent(&mut self, sent_packet: SentPacket) {
        if sent_packet.ack_eliciting() {
            self.last_ack_eliciting = Some(sent_packet.time_sent());
            self.in_flight_outstanding += 1;
        } else if self.space != PacketNumberSpace::ApplicationData
            && self.last_ack_eliciting.is_none()
        {
            // For Initial and Handshake spaces, make sure that we have a PTO baseline
            // always. See `LossRecoverySpace::pto_base_time()` for details.
            self.last_ack_eliciting = Some(sent_packet.time_sent());
        }
        self.sent_packets.track(sent_packet);
    }

    /// If we are only sending ACK frames, send a PING frame after 2 PTOs so that
    /// the peer sends an ACK frame.  If we have received lots of packets and no ACK,
    /// send a PING frame after 1 PTO.  Note that this can't be within a PTO, or
    /// we would risk setting up a feedback loop; having this many packets
    /// outstanding can be normal and we don't want to PING too often.
    #[must_use]
    pub fn should_probe(&self, pto: Duration, now: Instant) -> bool {
        let n_pto = if self.sent_packets.len() >= MAX_OUTSTANDING_UNACK {
            1
        } else if self.sent_packets.len() >= MIN_OUTSTANDING_UNACK {
            2
        } else {
            return false;
        };
        self.last_ack_eliciting
            .is_some_and(|t| now > t + (pto * n_pto))
    }

    fn remove_outstanding(&mut self, count: usize) {
        debug_assert!(self.in_flight_outstanding >= count);
        self.in_flight_outstanding -= count;
        if self.in_flight_outstanding == 0 {
            qtrace!("remove_packet outstanding == 0 for space {}", self.space);
        }
    }

    fn remove_packet(&mut self, p: &SentPacket) {
        if p.ack_eliciting() {
            self.remove_outstanding(1);
        }
    }

    /// Remove all newly acknowledged packets.
    /// Returns all the acknowledged packets, with the largest packet number first.
    /// ...and a boolean indicating if any of those packets were ack-eliciting.
    /// This operates more efficiently because it assumes that the input is sorted
    /// in the order that an ACK frame is (from the top).
    fn remove_acked<R>(&mut self, acked_ranges: R, stats: &mut Stats) -> (Vec<SentPacket>, bool)
    where
        R: IntoIterator<Item = RangeInclusive<PacketNumber>>,
        R::IntoIter: ExactSizeIterator,
    {
        let acked = self.sent_packets.take_ranges(acked_ranges);
        let mut eliciting = false;
        for p in &acked {
            self.remove_packet(p);
            eliciting |= p.ack_eliciting();
            if p.lost() {
                stats.late_ack += 1;
            }
            if p.pto_fired() {
                stats.pto_ack += 1;
            }
        }
        (acked, eliciting)
    }

    /// Remove all tracked packets from the space.
    /// This is called by a client when 0-RTT packets are dropped, when a Retry is received
    /// and when keys are dropped.
    fn remove_ignored(&mut self) -> impl Iterator<Item = SentPacket> {
        self.in_flight_outstanding = 0;
        std::mem::take(&mut self.sent_packets).drain_all()
    }

    /// Remove the primary path marking on any packets this is tracking.
    fn migrate(&mut self) {
        for pkt in self.sent_packets.iter_mut() {
            pkt.clear_primary_path();
        }
    }

    /// Remove old packets that we've been tracking in case they get acknowledged.
    /// We try to keep these around until a probe is sent for them, so it is
    /// important that `cd` is set to at least the current PTO time; otherwise we
    /// might remove all in-flight packets and stop sending probes.
    fn remove_old_lost(&mut self, now: Instant, cd: Duration) {
        let removed = self.sent_packets.remove_expired(now, cd);
        self.remove_outstanding(removed);
    }

    /// Detect lost packets.
    /// `loss_delay` is the time we will wait before declaring something lost.
    /// `cleanup_delay` is the time we will wait before cleaning up a lost packet.
    pub fn detect_lost_packets(
        &mut self,
        now: Instant,
        loss_delay: Duration,
        cleanup_delay: Duration,
        lost_packets: &mut Vec<SentPacket>,
    ) {
        // Housekeeping.
        self.remove_old_lost(now, cleanup_delay);

        qtrace!(
            "detect lost {}: now={now:?} delay={loss_delay:?}",
            self.space,
        );
        self.first_ooo_time = None;

        let largest_acked = self.largest_acked;

        for packet in self
            .sent_packets
            .iter_mut()
            // BTreeMap iterates in order of ascending PN
            .take_while(|p| p.pn() < largest_acked.unwrap_or(PacketNumber::MAX))
        {
            // Packets sent before now - loss_delay are deemed lost.
            if packet.time_sent() + loss_delay <= now {
                qtrace!(
                    "lost={}, time sent {:?} is before lost_delay {loss_delay:?}",
                    packet.pn(),
                    packet.time_sent()
                );
            } else if largest_acked >= Some(packet.pn() + PACKET_THRESHOLD) {
                qtrace!(
                    "lost={}, is >= {PACKET_THRESHOLD} from largest acked {largest_acked:?}",
                    packet.pn()
                );
            } else {
                if largest_acked.is_some() {
                    self.first_ooo_time = Some(packet.time_sent());
                }
                // No more packets can be declared lost after this one.
                break;
            }

            if packet.declare_lost(now) {
                lost_packets.push(packet.clone());
            }
        }
    }
}

#[derive(Debug)]
pub struct LossRecoverySpaces {
    spaces: EnumMap<PacketNumberSpace, Option<LossRecoverySpace>>,
}

impl LossRecoverySpaces {
    /// Drop a packet number space and return all the packets that were
    /// outstanding, so that those can be marked as lost.
    ///
    /// # Panics
    ///
    /// If the space has already been removed.
    pub fn drop_space(&mut self, space: PacketNumberSpace) -> impl IntoIterator<Item = SentPacket> {
        let sp = self.spaces[space].take();
        assert_ne!(
            space,
            PacketNumberSpace::ApplicationData,
            "discarding application space"
        );
        sp.expect("has not been removed").remove_ignored()
    }

    #[must_use]
    pub fn get(&self, space: PacketNumberSpace) -> Option<&LossRecoverySpace> {
        self.spaces[space].as_ref()
    }

    pub fn get_mut(&mut self, space: PacketNumberSpace) -> Option<&mut LossRecoverySpace> {
        self.spaces[space].as_mut()
    }

    fn iter(&self) -> impl Iterator<Item = &LossRecoverySpace> {
        self.spaces.iter().filter_map(|(_, recvd)| recvd.as_ref())
    }

    fn iter_mut(&mut self) -> impl Iterator<Item = &mut LossRecoverySpace> {
        self.spaces
            .iter_mut()
            .filter_map(|(_, recvd)| recvd.as_mut())
    }
}

impl Default for LossRecoverySpaces {
    fn default() -> Self {
        Self {
            spaces: EnumMap::from_array([
                Some(LossRecoverySpace::new(PacketNumberSpace::Initial)),
                Some(LossRecoverySpace::new(PacketNumberSpace::Handshake)),
                Some(LossRecoverySpace::new(PacketNumberSpace::ApplicationData)),
            ]),
        }
    }
}

#[derive(Debug)]
struct PtoState {
    /// The packet number space that caused the PTO to fire.
    space: PacketNumberSpace,
    /// The number of probes that we have sent.
    count: usize,
    packets: usize,
    /// The complete set of packet number spaces that can have probes sent.
    probe: PacketNumberSpaceSet,
}

impl PtoState {
    /// The number of packets we send on a PTO.
    /// And the number to declare lost when the PTO timer is hit.
    fn pto_packet_count(space: PacketNumberSpace) -> usize {
        if space == PacketNumberSpace::ApplicationData {
            MAX_PTO_PACKET_COUNT
        } else {
            // For the Initial and Handshake spaces, we only send one packet on PTO. This avoids
            // sending useless PING-only packets when only a single packet was lost, which is the
            // common case. These PINGs use cwnd and amplification window space, and sending them
            // hence makes the handshake more brittle.
            1
        }
    }

    pub fn new(space: PacketNumberSpace, probe: PacketNumberSpaceSet) -> Self {
        debug_assert!(probe.contains(space));
        Self {
            space,
            count: 1,
            packets: Self::pto_packet_count(space),
            probe,
        }
    }

    pub fn pto(&mut self, space: PacketNumberSpace, probe: PacketNumberSpaceSet) {
        debug_assert!(probe.contains(space));
        self.space = space;
        self.count += 1;
        self.packets = Self::pto_packet_count(space);
        self.probe = probe;
    }

    pub const fn count(&self) -> usize {
        self.count
    }

    pub fn count_pto(&self, stats: &mut Stats) {
        stats.add_pto_count(self.count);
    }

    /// Generate a sending profile, indicating what space it should be from.
    /// This takes a packet from the supply if one remains, or returns `None`.
    pub fn send_profile(&mut self, mtu: usize) -> Option<SendProfile> {
        (self.packets > 0).then(|| {
            // This is a PTO, so ignore the limit.
            self.packets -= 1;
            SendProfile::new_pto(self.space, mtu, self.probe)
        })
    }
}

#[derive(Debug)]
pub struct LossRecovery {
    /// When the handshake was confirmed, if it has been.
    confirmed_time: Option<Instant>,
    pto_state: Option<PtoState>,
    spaces: LossRecoverySpaces,
    qlog: NeqoQlog,
    stats: StatsCell,
    /// The factor by which the PTO period is reduced.
    /// This enables faster probing at a cost in additional lost packets.
    fast_pto: u8,
}

impl LossRecovery {
    #[must_use]
    pub fn new(stats: StatsCell, fast_pto: u8) -> Self {
        Self {
            confirmed_time: None,
            pto_state: None,
            spaces: LossRecoverySpaces::default(),
            qlog: NeqoQlog::default(),
            stats,
            fast_pto,
        }
    }

    #[must_use]
    pub fn largest_acknowledged_pn(&self, pn_space: PacketNumberSpace) -> Option<PacketNumber> {
        self.spaces.get(pn_space).and_then(|sp| sp.largest_acked)
    }

    pub fn set_qlog(&mut self, qlog: NeqoQlog) {
        self.qlog = qlog;
    }

    /// Drop all 0rtt packets.
    pub fn drop_0rtt(&mut self, primary_path: &PathRef, now: Instant) -> Vec<SentPacket> {
        let Some(sp) = self.spaces.get_mut(PacketNumberSpace::ApplicationData) else {
            return Vec::new();
        };
        if sp.largest_acked.is_some() {
            qwarn!("0-RTT packets already acknowledged, not dropping");
            return Vec::new();
        }
        let mut dropped = sp.remove_ignored().collect::<Vec<_>>();
        let mut path = primary_path.borrow_mut();
        for p in &mut dropped {
            path.discard_packet(p, now, &mut self.stats.borrow_mut());
        }
        dropped
    }

    pub fn on_packet_sent(&mut self, path: &PathRef, mut sent_packet: SentPacket, now: Instant) {
        let pn_space = PacketNumberSpace::from(sent_packet.packet_type());
        qtrace!("[{self}] packet {pn_space}-{} sent", sent_packet.pn());
        if let Some(space) = self.spaces.get_mut(pn_space) {
            path.borrow_mut().packet_sent(&mut sent_packet, now);
            space.on_packet_sent(sent_packet);
        } else {
            qwarn!(
                "[{self}] ignoring {pn_space}-{} from dropped space",
                sent_packet.pn()
            );
        }
    }

    /// Whether to probe the path.
    #[must_use]
    pub fn should_probe(&self, pto: Duration, now: Instant) -> bool {
        self.spaces
            .get(PacketNumberSpace::ApplicationData)
            .is_some_and(|sp| sp.should_probe(pto, now))
    }

    /// Record an RTT sample.
    fn rtt_sample(
        &self,
        rtt: &mut RttEstimate,
        send_time: Instant,
        now: Instant,
        ack_delay: Duration,
    ) {
        let source = if self.confirmed_time.is_some_and(|t| t < send_time) {
            RttSource::AckConfirmed
        } else {
            RttSource::Ack
        };
        if let Some(sample) = now.checked_duration_since(send_time) {
            rtt.update(&self.qlog, sample, ack_delay, source, now);
        }
    }

    const fn confirmed(&self) -> bool {
        self.confirmed_time.is_some()
    }

    /// Returns (acked packets, lost packets)
    pub fn on_ack_received<R>(
        &mut self,
        primary_path: &PathRef,
        pn_space: PacketNumberSpace,
        acked_ranges: R,
        ack_ecn: Option<ecn::Count>,
        ack_delay: Duration,
        now: Instant,
    ) -> (Vec<SentPacket>, Vec<SentPacket>)
    where
        R: IntoIterator<Item = RangeInclusive<PacketNumber>>,
        R::IntoIter: ExactSizeIterator,
    {
        let Some(space) = self.spaces.get_mut(pn_space) else {
            qinfo!("ACK on discarded space");
            return (Vec::new(), Vec::new());
        };

        let (acked_packets, any_ack_eliciting) =
            space.remove_acked(acked_ranges, &mut self.stats.borrow_mut());
        let Some(largest_acked_pkt) = acked_packets.first() else {
            // No new information.
            return (Vec::new(), Vec::new());
        };

        // Track largest PN acked per space
        let prev_largest_acked = space.largest_acked_sent_time;
        if Some(largest_acked_pkt.pn()) > space.largest_acked {
            space.largest_acked = Some(largest_acked_pkt.pn());

            // If the largest acknowledged is newly acked and any newly acked
            // packet was ack-eliciting, update the RTT. (-recovery 5.1)
            space.largest_acked_sent_time = Some(largest_acked_pkt.time_sent());
            if any_ack_eliciting && largest_acked_pkt.on_primary_path() {
                self.rtt_sample(
                    primary_path.borrow_mut().rtt_mut(),
                    largest_acked_pkt.time_sent(),
                    now,
                    ack_delay,
                );
            }
        }

        qdebug!(
            "[{self}] ACK for {pn_space} - largest_acked={}",
            largest_acked_pkt.pn()
        );

        // Perform loss detection.
        // PTO is used to remove lost packets from in-flight accounting.
        // We need to ensure that we have sent any PTO probes before they are removed
        // as we rely on the count of in-flight packets to determine whether to send
        // another probe.  Removing them too soon would result in not sending on PTO.
        let cleanup_delay = self.pto_period(primary_path.borrow().rtt());
        let Some(sp) = self.spaces.get_mut(pn_space) else {
            return (Vec::new(), Vec::new());
        };
        let loss_delay = primary_path.borrow().rtt().loss_delay();
        let mut lost = Vec::new();
        sp.detect_lost_packets(now, loss_delay, cleanup_delay, &mut lost);
        self.stats.borrow_mut().lost += lost.len();

        // Tell the congestion controller about any lost packets.
        // The PTO for congestion control is the raw number, without exponential
        // backoff, so that we can determine persistent congestion.
        primary_path.borrow_mut().on_packets_lost(
            prev_largest_acked,
            self.confirmed(),
            &lost,
            &mut self.stats.borrow_mut(),
            now,
        );

        // This must happen after on_packets_lost. If in recovery, this could
        // take us out, and then lost packets will start a new recovery period
        // when it shouldn't.
        primary_path.borrow_mut().on_packets_acked(
            &acked_packets,
            ack_ecn,
            now,
            &mut self.stats.borrow_mut(),
        );

        self.pto_state = None;

        (acked_packets, lost)
    }

    /// When receiving a retry, get all the sent packets so that they can be flushed.
    /// We also need to pretend that they never happened for the purposes of congestion control.
    pub fn retry(&mut self, primary_path: &PathRef, now: Instant) -> Vec<SentPacket> {
        self.pto_state = None;
        let mut dropped = self
            .spaces
            .iter_mut()
            .flat_map(LossRecoverySpace::remove_ignored)
            .collect::<Vec<_>>();
        let mut path = primary_path.borrow_mut();
        for p in &mut dropped {
            path.discard_packet(p, now, &mut self.stats.borrow_mut());
        }
        dropped
    }

    fn confirm(&mut self, rtt: &RttEstimate, now: Instant) {
        debug_assert!(self.confirmed_time.is_none());
        self.confirmed_time = Some(now);
        // Up until now, the ApplicationData space has been ignored for PTO.
        // So maybe fire a PTO.
        if let Some(pto) = self.pto_time(rtt, PacketNumberSpace::ApplicationData) {
            if pto < now {
                let probes = enum_set!(PacketNumberSpace::ApplicationData);
                self.fire_pto(PacketNumberSpace::ApplicationData, probes, now);
            }
        }
    }

    /// This function is called when the connection migrates.
    /// It marks all packets that are outstanding as having being sent on a non-primary path.
    /// This way failure to deliver on the old path doesn't count against the congestion
    /// control state on the new path and the RTT measurements don't apply either.
    pub fn migrate(&mut self) {
        for space in self.spaces.iter_mut() {
            space.migrate();
        }
    }

    /// Discard state for a given packet number space.
    pub fn discard(&mut self, primary_path: &PathRef, space: PacketNumberSpace, now: Instant) {
        qdebug!("[{self}] Reset loss recovery state for {space}");
        let mut path = primary_path.borrow_mut();
        for p in self.spaces.drop_space(space) {
            path.discard_packet(&p, now, &mut self.stats.borrow_mut());
        }

        // We just made progress, so discard PTO count.
        // The spec says that clients should not do this until confirming that
        // the server has completed address validation, but ignore that.
        self.pto_state = None;

        if space == PacketNumberSpace::Handshake {
            self.confirm(path.rtt(), now);
        }
    }

    /// Calculate when the next timeout is likely to be.  This is the earlier of the loss timer
    /// and the PTO timer; either or both might be disabled, so this can return `None`.
    #[must_use]
    pub fn next_timeout(&self, path: &Path) -> Option<Instant> {
        let rtt = path.rtt();
        let loss_time = self.earliest_loss_time(rtt);
        let pto_time = if path.pto_possible() {
            self.earliest_pto(rtt)
        } else {
            None
        };
        qtrace!("[{self}] next_timeout loss={loss_time:?} pto={pto_time:?}");
        match (loss_time, pto_time) {
            (Some(loss_time), Some(pto_time)) => Some(min(loss_time, pto_time)),
            (Some(loss_time), None) => Some(loss_time),
            (None, Some(pto_time)) => Some(pto_time),
            (None, None) => None,
        }
    }

    /// Find when the earliest sent packet should be considered lost.
    fn earliest_loss_time(&self, rtt: &RttEstimate) -> Option<Instant> {
        self.spaces
            .iter()
            .filter_map(LossRecoverySpace::loss_recovery_timer_start)
            .min()
            .map(|val| val + rtt.loss_delay())
    }

    /// Simple wrapper for the PTO calculation that avoids borrow check rules.
    fn pto_period_inner(
        rtt: &RttEstimate,
        pto_state: Option<&PtoState>,
        confirmed: bool,
        fast_pto: u8,
    ) -> Duration {
        // This is a complicated (but safe) way of calculating:
        //   base_pto * F * 2^pto_count
        // where F = fast_pto / FAST_PTO_SCALE (== 1 by default)
        let pto_count = pto_state.map_or(0, |p| u32::try_from(p.count).unwrap_or(0));
        rtt.pto(confirmed)
            .checked_mul(u32::from(fast_pto) << min(pto_count, u32::BITS - u8::BITS))
            .map_or(Duration::from_secs(3600), |p| p / u32::from(FAST_PTO_SCALE))
    }

    /// Get the current PTO period for the given packet number space.
    /// Unlike calling `RttEstimate::pto` directly, this includes exponential backoff.
    fn pto_period(&self, rtt: &RttEstimate) -> Duration {
        Self::pto_period_inner(
            rtt,
            self.pto_state.as_ref(),
            self.confirmed(),
            self.fast_pto,
        )
    }

    // Calculate PTO time for the given space.
    fn pto_time(&self, rtt: &RttEstimate, pn_space: PacketNumberSpace) -> Option<Instant> {
        self.spaces
            .get(pn_space)
            .and_then(|space| space.pto_base_time().map(|t| t + self.pto_period(rtt)))
    }

    /// Find the earliest PTO time for all active packet number spaces.
    /// Ignore Application if either Initial or Handshake have an active PTO.
    fn earliest_pto(&self, rtt: &RttEstimate) -> Option<Instant> {
        if self.confirmed() {
            self.pto_time(rtt, PacketNumberSpace::ApplicationData)
        } else {
            self.pto_time(rtt, PacketNumberSpace::Initial)
                .iter()
                .chain(self.pto_time(rtt, PacketNumberSpace::Handshake).iter())
                .min()
                .copied()
        }
    }

    fn fire_pto(
        &mut self,
        pn_space: PacketNumberSpace,
        allow_probes: PacketNumberSpaceSet,
        now: Instant,
    ) {
        if let Some(st) = &mut self.pto_state {
            st.pto(pn_space, allow_probes);
        } else {
            self.pto_state = Some(PtoState::new(pn_space, allow_probes));
        }

        if let Some(st) = &mut self.pto_state {
            st.count_pto(&mut self.stats.borrow_mut());
            qlog::metrics_updated(&self.qlog, &[QlogMetric::PtoCount(st.count())], now);
        }
    }

    /// This checks whether the PTO timer has fired and fires it if needed.
    /// When it has, mark packets as "lost" for the purposes of having frames
    /// regenerated in subsequent packets.  The packets aren't truly lost, so
    /// we have to clone the `SentPacket` instance.
    fn maybe_fire_pto(&mut self, rtt: &RttEstimate, now: Instant, lost: &mut Vec<SentPacket>) {
        let mut pto_space = None;
        // The spaces in which we will allow probing.
        let mut allow_probes = PacketNumberSpaceSet::default();
        for pn_space in PacketNumberSpace::iter() {
            if let Some(t) = self.pto_time(rtt, pn_space) {
                allow_probes.insert(pn_space);
                if t <= now {
<<<<<<< HEAD
                    qdebug!([self], "PTO timer fired for {}", pn_space);
                    let space = self.spaces.get_mut(*pn_space).unwrap();
                    lost.extend(space.pto_packets().cloned());

                    pto_space = pto_space.or(Some(*pn_space));
=======
                    qdebug!("[{self}] PTO timer fired for {pn_space}");
                    if let Some(space) = self.spaces.get_mut(pn_space) {
                        lost.extend(
                            space
                                .pto_packets(PtoState::pto_packet_count(pn_space))
                                .cloned(),
                        );
                        pto_space = pto_space.or(Some(pn_space));
                    }
>>>>>>> 82602cd7
                }
            }
        }

        // This has to happen outside the loop. Increasing the PTO count here causes the
        // pto_time to increase which might cause PTO for later packet number spaces to not fire.
        if let Some(pn_space) = pto_space {
            qtrace!("[{self}] PTO {pn_space}, probing {allow_probes:?}");
            self.fire_pto(pn_space, allow_probes, now);
        }
    }

    pub fn timeout(&mut self, primary_path: &PathRef, now: Instant) -> Vec<SentPacket> {
        qtrace!("[{self}] timeout {now:?}");

        let loss_delay = primary_path.borrow().rtt().loss_delay();
        let confirmed = self.confirmed();

        let mut lost_packets = Vec::new();
        for space in self.spaces.iter_mut() {
            let first = lost_packets.len(); // The first packet lost in this space.
            let pto = Self::pto_period_inner(
                primary_path.borrow().rtt(),
                self.pto_state.as_ref(),
                confirmed,
                self.fast_pto,
            );
            space.detect_lost_packets(now, loss_delay, pto, &mut lost_packets);

            primary_path.borrow_mut().on_packets_lost(
                space.largest_acked_sent_time,
                confirmed,
                &lost_packets[first..],
                &mut self.stats.borrow_mut(),
                now,
            );
        }
        self.stats.borrow_mut().lost += lost_packets.len();

        self.maybe_fire_pto(primary_path.borrow().rtt(), now, &mut lost_packets);
        lost_packets
    }

    /// Check how packets should be sent, based on whether there is a PTO,
    /// what the current congestion window is, and what the pacer says.
    #[expect(clippy::option_if_let_else, reason = "Alternative is less readable.")]
    pub fn send_profile(&mut self, path: &Path, now: Instant) -> SendProfile {
        qtrace!("[{self}] get send profile {now:?}");
        let sender = path.sender();
        let mtu = path.plpmtu();
        if let Some(profile) = self
            .pto_state
            .as_mut()
            .and_then(|pto| pto.send_profile(mtu))
        {
            profile
        } else {
            let limit = min(sender.cwnd_avail(), path.amplification_limit());
            if limit > mtu {
                // More than an MTU available; we might need to pace.
                if sender
                    .next_paced(path.rtt().estimate())
                    .is_some_and(|t| t > now)
                {
                    SendProfile::new_paced()
                } else {
                    SendProfile::new_limited(mtu)
                }
            } else if sender.recovery_packet() {
                // After entering recovery, allow a packet to be sent immediately.
                // This uses the PTO machinery, probing in all spaces. This will
                // result in a PING being sent in every active space.
                SendProfile::new_pto(PacketNumberSpace::Initial, mtu, PacketNumberSpaceSet::all())
            } else {
                SendProfile::new_limited(limit)
            }
        }
    }
}

impl ::std::fmt::Display for LossRecovery {
    fn fmt(&self, f: &mut ::std::fmt::Formatter) -> ::std::fmt::Result {
        write!(f, "LossRecovery")
    }
}

#[cfg(test)]
mod tests {
    use std::{
        cell::RefCell,
        ops::{Deref, DerefMut, RangeInclusive},
        rc::Rc,
        time::{Duration, Instant},
    };

    use neqo_common::{qlog::NeqoQlog, IpTosEcn};
    use test_fixture::{now, DEFAULT_ADDR};

    use super::{
        LossRecovery, LossRecoverySpace, PacketNumberSpace, SendProfile, SentPacket, FAST_PTO_SCALE,
    };
    use crate::{
        cc::CongestionControlAlgorithm,
        cid::{ConnectionId, ConnectionIdEntry},
        ecn,
        packet::{PacketNumber, PacketType},
        path::{Path, PathRef},
        stats::{Stats, StatsCell},
    };

    // Shorthand for a time in milliseconds.
    const fn ms(t: u64) -> Duration {
        Duration::from_millis(t)
    }

    const ON_SENT_SIZE: usize = 100;
    /// An initial RTT for using with `setup_lr`.
    const TEST_RTT: Duration = ms(7000);
    const TEST_RTTVAR: Duration = ms(3500);

    struct Fixture {
        lr: LossRecovery,
        path: PathRef,
    }

    // This shadows functions on the base object so that the path and RTT estimator
    // is used consistently in the tests.  It also simplifies the function signatures.
    impl Fixture {
        pub fn on_ack_received(
            &mut self,
            pn_space: PacketNumberSpace,
            acked_ranges: Vec<RangeInclusive<PacketNumber>>,
            ack_ecn: Option<ecn::Count>,
            ack_delay: Duration,
            now: Instant,
        ) -> (Vec<SentPacket>, Vec<SentPacket>) {
            self.lr
                .on_ack_received(&self.path, pn_space, acked_ranges, ack_ecn, ack_delay, now)
        }

        pub fn on_packet_sent(&mut self, sent_packet: SentPacket, now: Instant) {
            self.lr.on_packet_sent(&self.path, sent_packet, now);
        }

        pub fn timeout(&mut self, now: Instant) -> Vec<SentPacket> {
            self.lr.timeout(&self.path, now)
        }

        pub fn next_timeout(&self) -> Option<Instant> {
            self.lr.next_timeout(&self.path.borrow())
        }

        pub fn discard(&mut self, space: PacketNumberSpace, now: Instant) {
            self.lr.discard(&self.path, space, now);
        }

        pub fn pto_time(&self, space: PacketNumberSpace) -> Option<Instant> {
            self.lr.pto_time(self.path.borrow().rtt(), space)
        }

        pub fn send_profile(&mut self, now: Instant) -> SendProfile {
            self.lr.send_profile(&self.path.borrow(), now)
        }
    }

    impl Default for Fixture {
        fn default() -> Self {
            const CC: CongestionControlAlgorithm = CongestionControlAlgorithm::NewReno;
            let stats = StatsCell::default();
            let mut path = Path::temporary(
                DEFAULT_ADDR,
                DEFAULT_ADDR,
                CC,
                true,
                NeqoQlog::default(),
                now(),
                &mut stats.borrow_mut(),
            );
            path.make_permanent(
                None,
                ConnectionIdEntry::new(0, ConnectionId::from(&[1, 2, 3]), [0; 16]),
            );
            path.set_primary(true, now());
            path.rtt_mut().set_initial(TEST_RTT);
            Self {
                lr: LossRecovery::new(stats, FAST_PTO_SCALE),
                path: Rc::new(RefCell::new(path)),
            }
        }
    }

    // Most uses of the fixture only care about the loss recovery piece,
    // but the internal functions need the other bits.
    impl Deref for Fixture {
        type Target = LossRecovery;
        fn deref(&self) -> &Self::Target {
            &self.lr
        }
    }

    impl DerefMut for Fixture {
        fn deref_mut(&mut self) -> &mut Self::Target {
            &mut self.lr
        }
    }

    fn assert_rtts(
        lr: &Fixture,
        latest_rtt: Duration,
        smoothed_rtt: Duration,
        rttvar: Duration,
        min_rtt: Duration,
    ) {
        let p = lr.path.borrow();
        let rtt = p.rtt();
        println!(
            "rtts: {:?} {:?} {:?} {:?}",
            rtt.latest(),
            rtt.estimate(),
            rtt.rttvar(),
            rtt.minimum(),
        );
        assert_eq!(rtt.latest(), latest_rtt, "latest RTT");
        assert_eq!(rtt.estimate(), smoothed_rtt, "smoothed RTT");
        assert_eq!(rtt.rttvar(), rttvar, "RTT variance");
        assert_eq!(rtt.minimum(), min_rtt, "min RTT");
    }

    fn assert_sent_times(
        lr: &Fixture,
        initial: Option<Instant>,
        handshake: Option<Instant>,
        app_data: Option<Instant>,
    ) {
        let est = |sp| {
            lr.spaces
                .get(sp)
                .and_then(LossRecoverySpace::loss_recovery_timer_start)
        };
        println!(
            "loss times: {:?} {:?} {:?}",
            est(PacketNumberSpace::Initial),
            est(PacketNumberSpace::Handshake),
            est(PacketNumberSpace::ApplicationData),
        );
        assert_eq!(
            est(PacketNumberSpace::Initial),
            initial,
            "Initial earliest sent time"
        );
        assert_eq!(
            est(PacketNumberSpace::Handshake),
            handshake,
            "Handshake earliest sent time"
        );
        assert_eq!(
            est(PacketNumberSpace::ApplicationData),
            app_data,
            "AppData earliest sent time"
        );
    }

    fn assert_no_sent_times(lr: &Fixture) {
        assert_sent_times(lr, None, None, None);
    }

    // In most of the tests below, packets are sent at a fixed cadence, with PACING between each.
    const PACING: Duration = ms(7);
    fn pn_time(pn: u64) -> Instant {
        now() + (PACING * pn.try_into().unwrap())
    }

    fn pace(lr: &mut Fixture, count: u64) {
        for pn in 0..count {
            lr.on_packet_sent(
                SentPacket::new(
                    PacketType::Short,
                    pn,
                    IpTosEcn::default(),
                    pn_time(pn),
                    true,
                    Vec::new(),
                    ON_SENT_SIZE,
                ),
                Instant::now(),
            );
        }
    }

    const ACK_DELAY: Duration = ms(24);
    /// Acknowledge PN with the identified delay.
    fn ack(lr: &mut Fixture, pn: u64, delay: Duration) {
        lr.on_ack_received(
            PacketNumberSpace::ApplicationData,
            vec![pn..=pn],
            None,
            ACK_DELAY,
            pn_time(pn) + delay,
        );
    }

    fn add_sent(lrs: &mut LossRecoverySpace, max_pn: PacketNumber) {
        for pn in 0..=max_pn {
            lrs.on_packet_sent(SentPacket::new(
                PacketType::Short,
                pn,
                IpTosEcn::default(),
                pn_time(pn),
                true,
                Vec::new(),
                ON_SENT_SIZE,
            ));
        }
    }

    fn match_acked(acked: &[SentPacket], expected: &[PacketNumber]) {
        assert_eq!(
            acked.iter().map(SentPacket::pn).collect::<Vec<_>>(),
            expected
        );
    }

    #[test]
    fn remove_acked() {
        let mut lrs = LossRecoverySpace::new(PacketNumberSpace::ApplicationData);
        let mut stats = Stats::default();
        add_sent(&mut lrs, 10);
        let (acked, _) = lrs.remove_acked(vec![], &mut stats);
        assert!(acked.is_empty());
        let (acked, _) = lrs.remove_acked(vec![7..=8, 2..=4], &mut stats);
        match_acked(&acked, &[8, 7, 4, 3, 2]);
        let (acked, _) = lrs.remove_acked(vec![8..=11], &mut stats);
        match_acked(&acked, &[10, 9]);
        let (acked, _) = lrs.remove_acked(vec![0..=2], &mut stats);
        match_acked(&acked, &[1, 0]);
        let (acked, _) = lrs.remove_acked(vec![5..=6], &mut stats);
        match_acked(&acked, &[6, 5]);
    }

    #[test]
    fn initial_rtt() {
        let mut lr = Fixture::default();
        pace(&mut lr, 1);
        let rtt = ms(100);
        ack(&mut lr, 0, rtt);
        assert_rtts(&lr, rtt, rtt, rtt / 2, rtt);
        assert_no_sent_times(&lr);
    }

    /// Send `n` packets (using PACING), then acknowledge the first.
    fn setup_lr(n: u64) -> Fixture {
        let mut lr = Fixture::default();
        pace(&mut lr, n);
        ack(&mut lr, 0, TEST_RTT);
        assert_rtts(&lr, TEST_RTT, TEST_RTT, TEST_RTTVAR, TEST_RTT);
        assert_no_sent_times(&lr);
        lr
    }

    // The ack delay is removed from any RTT estimate.
    #[test]
    fn ack_delay_adjusted() {
        let mut lr = setup_lr(2);
        ack(&mut lr, 1, TEST_RTT + ACK_DELAY);
        // RTT stays the same, but the RTTVAR is adjusted downwards.
        assert_rtts(&lr, TEST_RTT, TEST_RTT, TEST_RTTVAR * 3 / 4, TEST_RTT);
        assert_no_sent_times(&lr);
    }

    // The ack delay is ignored when it would cause a sample to be less than min_rtt.
    #[test]
    fn ack_delay_ignored() {
        let mut lr = setup_lr(2);
        let extra = ms(8);
        assert!(extra < ACK_DELAY);
        ack(&mut lr, 1, TEST_RTT + extra);
        let expected_rtt = TEST_RTT + (extra / 8);
        let expected_rttvar = (TEST_RTTVAR * 3 + extra) / 4;
        assert_rtts(
            &lr,
            TEST_RTT + extra,
            expected_rtt,
            expected_rttvar,
            TEST_RTT,
        );
        assert_no_sent_times(&lr);
    }

    // A lower observed RTT is used as min_rtt (and ack delay is ignored).
    #[test]
    fn reduce_min_rtt() {
        let mut lr = setup_lr(2);
        let delta = ms(4);
        let reduced_rtt = TEST_RTT - delta;
        ack(&mut lr, 1, reduced_rtt);
        let expected_rtt = TEST_RTT - (delta / 8);
        let expected_rttvar = (TEST_RTTVAR * 3 + delta) / 4;
        assert_rtts(&lr, reduced_rtt, expected_rtt, expected_rttvar, reduced_rtt);
        assert_no_sent_times(&lr);
    }

    // Acknowledging something again has no effect.
    #[test]
    fn no_new_acks() {
        let mut lr = setup_lr(1);
        let check = |lr: &Fixture| {
            assert_rtts(lr, TEST_RTT, TEST_RTT, TEST_RTTVAR, TEST_RTT);
            assert_no_sent_times(lr);
        };
        check(&lr);

        ack(&mut lr, 0, ms(1339)); // much delayed ACK
        check(&lr);

        ack(&mut lr, 0, ms(3)); // time travel!
        check(&lr);
    }

    // Test time loss detection as part of handling a regular ACK.
    #[test]
    fn time_loss_detection_gap() {
        let mut lr = Fixture::default();
        // Create a single packet gap, and have pn 0 time out.
        // This can't use the default pacing, which is too tight.
        // So send two packets with 1/4 RTT between them.  Acknowledge pn 1 after 1 RTT.
        // pn 0 should then be marked lost because it is then outstanding for 5RTT/4
        // the loss time for packets is 9RTT/8.
        lr.on_packet_sent(
            SentPacket::new(
                PacketType::Short,
                0,
                IpTosEcn::default(),
                pn_time(0),
                true,
                Vec::new(),
                ON_SENT_SIZE,
            ),
            Instant::now(),
        );
        lr.on_packet_sent(
            SentPacket::new(
                PacketType::Short,
                1,
                IpTosEcn::default(),
                pn_time(0) + TEST_RTT / 4,
                true,
                Vec::new(),
                ON_SENT_SIZE,
            ),
            Instant::now(),
        );
        let (_, lost) = lr.on_ack_received(
            PacketNumberSpace::ApplicationData,
            vec![1..=1],
            None,
            ACK_DELAY,
            pn_time(0) + (TEST_RTT * 5 / 4),
        );
        assert_eq!(lost.len(), 1);
        assert_no_sent_times(&lr);
    }

    // Test time loss detection as part of an explicit timeout.
    #[test]
    fn time_loss_detection_timeout() {
        let mut lr = setup_lr(3);

        // We want to declare PN 2 as acknowledged before we declare PN 1 as lost.
        // For this to work, we need PACING above to be less than 1/8 of an RTT.
        let pn1_sent_time = pn_time(1);
        let pn1_loss_time = pn1_sent_time + (TEST_RTT * 9 / 8);
        let pn2_ack_time = pn_time(2) + TEST_RTT;
        assert!(pn1_loss_time > pn2_ack_time);

        let (_, lost) = lr.on_ack_received(
            PacketNumberSpace::ApplicationData,
            vec![2..=2],
            None,
            ACK_DELAY,
            pn2_ack_time,
        );
        assert!(lost.is_empty());
        // Run the timeout function here to force time-based loss recovery to be enabled.
        let lost = lr.timeout(pn2_ack_time);
        assert!(lost.is_empty());
        assert_sent_times(&lr, None, None, Some(pn1_sent_time));

        // After time elapses, pn 1 is marked lost.
        let callback_time = lr.next_timeout();
        assert_eq!(callback_time, Some(pn1_loss_time));
        let packets = lr.timeout(pn1_loss_time);
        assert_eq!(packets.len(), 1);
        // Checking for expiration with zero delay lets us check the loss time.
        assert!(packets[0].expired(pn1_loss_time, Duration::new(0, 0)));
        assert_no_sent_times(&lr);
    }

    #[test]
    fn big_gap_loss() {
        let mut lr = setup_lr(5); // This sends packets 0-4 and acknowledges pn 0.

        // Acknowledge just 2-4, which will cause pn 1 to be marked as lost.
        assert_eq!(super::PACKET_THRESHOLD, 3);
        let (_, lost) = lr.on_ack_received(
            PacketNumberSpace::ApplicationData,
            vec![2..=4],
            None,
            ACK_DELAY,
            pn_time(4),
        );
        assert_eq!(lost.len(), 1);
    }

    #[test]
    #[should_panic(expected = "discarding application space")]
    fn drop_app() {
        let mut lr = Fixture::default();
        lr.discard(PacketNumberSpace::ApplicationData, now());
    }

    #[test]
    fn ack_after_drop() {
        let mut lr = Fixture::default();
        lr.discard(PacketNumberSpace::Initial, now());
        let (acked, lost) = lr.on_ack_received(
            PacketNumberSpace::Initial,
            vec![],
            None,
            Duration::from_millis(0),
            pn_time(0),
        );
        assert!(acked.is_empty());
        assert!(lost.is_empty());
    }

    #[test]
    fn drop_spaces() {
        let mut lr = Fixture::default();
        lr.on_packet_sent(
            SentPacket::new(
                PacketType::Initial,
                0,
                IpTosEcn::default(),
                pn_time(0),
                true,
                Vec::new(),
                ON_SENT_SIZE,
            ),
            Instant::now(),
        );
        lr.on_packet_sent(
            SentPacket::new(
                PacketType::Handshake,
                0,
                IpTosEcn::default(),
                pn_time(1),
                true,
                Vec::new(),
                ON_SENT_SIZE,
            ),
            Instant::now(),
        );
        lr.on_packet_sent(
            SentPacket::new(
                PacketType::Short,
                0,
                IpTosEcn::default(),
                pn_time(2),
                true,
                Vec::new(),
                ON_SENT_SIZE,
            ),
            Instant::now(),
        );

        // Now put all spaces on the LR timer so we can see them.
        for sp in &[
            PacketType::Initial,
            PacketType::Handshake,
            PacketType::Short,
        ] {
            let sent_pkt = SentPacket::new(
                *sp,
                1,
                IpTosEcn::default(),
                pn_time(3),
                true,
                Vec::new(),
                ON_SENT_SIZE,
            );
            let pn_space = PacketNumberSpace::from(sent_pkt.packet_type());
            lr.on_packet_sent(sent_pkt, Instant::now());
            lr.on_ack_received(
                pn_space,
                vec![1..=1],
                None,
                Duration::from_secs(0),
                pn_time(3),
            );
            let mut lost = Vec::new();
            lr.spaces.get_mut(pn_space).unwrap().detect_lost_packets(
                pn_time(3),
                TEST_RTT,
                TEST_RTT * 3, // unused
                &mut lost,
            );
            assert!(lost.is_empty());
        }

        lr.discard(PacketNumberSpace::Initial, pn_time(3));
        assert_sent_times(&lr, None, Some(pn_time(1)), Some(pn_time(2)));

        lr.discard(PacketNumberSpace::Handshake, pn_time(3));
        assert_sent_times(&lr, None, None, Some(pn_time(2)));

        // There are cases where we send a packet that is not subsequently tracked.
        // So check that this works.
        lr.on_packet_sent(
            SentPacket::new(
                PacketType::Initial,
                0,
                IpTosEcn::default(),
                pn_time(3),
                true,
                Vec::new(),
                ON_SENT_SIZE,
            ),
            Instant::now(),
        );
        assert_sent_times(&lr, None, None, Some(pn_time(2)));
    }

    #[test]
    fn rearm_pto_after_confirmed() {
        let mut lr = Fixture::default();
        lr.on_packet_sent(
            SentPacket::new(
                PacketType::Initial,
                0,
                IpTosEcn::default(),
                now(),
                true,
                Vec::new(),
                ON_SENT_SIZE,
            ),
            Instant::now(),
        );
        // Set the RTT to the initial value so that discarding doesn't
        // alter the estimate.
        let rtt = lr.path.borrow().rtt().estimate();
        lr.on_ack_received(
            PacketNumberSpace::Initial,
            vec![0..=0],
            None,
            Duration::new(0, 0),
            now() + rtt,
        );

        lr.on_packet_sent(
            SentPacket::new(
                PacketType::Handshake,
                0,
                IpTosEcn::default(),
                now(),
                true,
                Vec::new(),
                ON_SENT_SIZE,
            ),
            Instant::now(),
        );
        lr.on_packet_sent(
            SentPacket::new(
                PacketType::Short,
                0,
                IpTosEcn::default(),
                now(),
                true,
                Vec::new(),
                ON_SENT_SIZE,
            ),
            Instant::now(),
        );

        assert!(lr.pto_time(PacketNumberSpace::ApplicationData).is_some());
        lr.discard(PacketNumberSpace::Initial, pn_time(1));
        assert!(lr.pto_time(PacketNumberSpace::ApplicationData).is_some());

        // Expiring state after the PTO on the ApplicationData space has
        // expired should result in setting a PTO state.
        let default_pto = lr.path.borrow().rtt().pto(true);
        let expected_pto = pn_time(2) + default_pto;
        lr.discard(PacketNumberSpace::Handshake, expected_pto);
        let profile = lr.send_profile(now());
        assert!(profile.pto.is_some());
        assert!(!profile.should_probe(PacketNumberSpace::Initial));
        assert!(!profile.should_probe(PacketNumberSpace::Handshake));
        assert!(profile.should_probe(PacketNumberSpace::ApplicationData));
    }

    #[test]
    fn no_pto_if_amplification_limited() {
        let mut lr = Fixture::default();
        // Eat up the amplification limit by telling the path that we've sent a giant packet.
        {
            const SPARE: usize = 10;
            let mut path = lr.path.borrow_mut();
            let limit = path.amplification_limit();
            path.add_sent(limit - SPARE);
            assert_eq!(path.amplification_limit(), SPARE);
        }

        lr.on_packet_sent(
            SentPacket::new(
                PacketType::Initial,
                0,
                IpTosEcn::default(),
                now(),
                true,
                Vec::new(),
                ON_SENT_SIZE,
            ),
            Instant::now(),
        );

        let handshake_pto = lr.path.borrow().rtt().pto(false);
        let expected_pto = now() + handshake_pto;
        assert_eq!(lr.pto_time(PacketNumberSpace::Initial), Some(expected_pto));
        let profile = lr.send_profile(now());
        assert!(profile.ack_only(PacketNumberSpace::Initial));
        assert!(profile.pto.is_none());
        assert!(!profile.should_probe(PacketNumberSpace::Initial));
        assert!(!profile.should_probe(PacketNumberSpace::Handshake));
        assert!(!profile.should_probe(PacketNumberSpace::ApplicationData));
    }
}<|MERGE_RESOLUTION|>--- conflicted
+++ resolved
@@ -178,18 +178,7 @@
         self.in_flight_outstanding > 0
     }
 
-<<<<<<< HEAD
     pub fn pto_packets(&mut self) -> impl Iterator<Item = &SentPacket> {
-        self.sent_packets.iter_mut().filter_map(|sent| {
-            if sent.pto() {
-                qtrace!("PTO: marking packet {} lost ", sent.pn());
-                Some(&*sent)
-            } else {
-                None
-            }
-        })
-=======
-    pub fn pto_packets(&mut self, count: usize) -> impl Iterator<Item = &SentPacket> {
         self.sent_packets
             .iter_mut()
             .filter_map(|sent| {
@@ -198,8 +187,6 @@
                     &*sent
                 })
             })
-            .take(count)
->>>>>>> 82602cd7
     }
 
     #[must_use]
@@ -840,23 +827,11 @@
             if let Some(t) = self.pto_time(rtt, pn_space) {
                 allow_probes.insert(pn_space);
                 if t <= now {
-<<<<<<< HEAD
-                    qdebug!([self], "PTO timer fired for {}", pn_space);
-                    let space = self.spaces.get_mut(*pn_space).unwrap();
-                    lost.extend(space.pto_packets().cloned());
-
-                    pto_space = pto_space.or(Some(*pn_space));
-=======
                     qdebug!("[{self}] PTO timer fired for {pn_space}");
                     if let Some(space) = self.spaces.get_mut(pn_space) {
-                        lost.extend(
-                            space
-                                .pto_packets(PtoState::pto_packet_count(pn_space))
-                                .cloned(),
-                        );
+                        lost.extend(space.pto_packets().cloned());
                         pto_space = pto_space.or(Some(pn_space));
                     }
->>>>>>> 82602cd7
                 }
             }
         }
