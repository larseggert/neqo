// Licensed under the Apache License, Version 2.0 <LICENSE-APACHE or
// http://www.apache.org/licenses/LICENSE-2.0> or the MIT license
// <LICENSE-MIT or http://opensource.org/licenses/MIT>, at your
// option. This file may not be copied, modified, or distributed
// except according to those terms.

// Tracking of sent packets and detecting their loss.

// #[cfg(feature = "bench")]
pub mod sent;
// #[cfg(not(feature = "bench"))]
// mod sent;
mod token;

use std::{
    cmp::{max, min},
    fmt::{self, Display, Formatter},
    ops::RangeInclusive,
    time::{Duration, Instant},
};

use enum_map::EnumMap;
use enumset::enum_set;
use neqo_common::{qdebug, qinfo, qlog::Qlog, qtrace, qwarn};
use strum::IntoEnumIterator as _;
pub use token::{StreamRecoveryToken, Token};

use crate::{
    ecn, packet,
    path::{Path, PathRef},
    qlog::{self, QlogMetric},
    rtt::{RttEstimate, RttSource},
    stats::{Stats, StatsCell},
    tracking::{PacketNumberSpace, PacketNumberSpaceSet},
};

pub const PACKET_THRESHOLD: u64 = 3;
/// `ACK_ONLY_SIZE_LIMIT` is the minimum size of the congestion window.
/// If the congestion window is this small, we will only send ACK frames.
pub const ACK_ONLY_SIZE_LIMIT: usize = 256;
/// The maximum number of packets we send on a PTO.
pub const MAX_PTO_PACKET_COUNT: usize = 2;
/// The preferred limit on the number of packets that are tracked.
/// If we exceed this number, we start sending `PING` frames sooner to
/// force the peer to acknowledge some of them.
pub const MAX_OUTSTANDING_UNACK: usize = 200;
/// Disable PING until this many packets are outstanding.
pub const MIN_OUTSTANDING_UNACK: usize = 16;
/// The scale we use for the fast PTO feature.
pub const FAST_PTO_SCALE: u8 = 100;

/// `SendProfile` tells a sender how to send packets.
#[derive(Debug)]
pub struct SendProfile {
    /// The limit on the size of the packet.
    limit: usize,
    /// Whether this is a PTO, and what space the PTO is for.
    pto: Option<PacketNumberSpace>,
    /// What spaces should be probed.
    probe: PacketNumberSpaceSet,
    /// Whether pacing is active.
    paced: bool,
}

impl SendProfile {
    #[must_use]
    pub fn new_limited(limit: usize) -> Self {
        // When the limit is too low, we only send ACK frames.
        // Set the limit to `ACK_ONLY_SIZE_LIMIT - 1` to ensure that
        // ACK-only packets are still limited in size.
        Self {
            limit: max(ACK_ONLY_SIZE_LIMIT - 1, limit),
            pto: None,
            probe: PacketNumberSpaceSet::default(),
            paced: false,
        }
    }

    #[must_use]
    pub fn new_paced() -> Self {
        // When pacing, we still allow ACK frames to be sent.
        Self {
            limit: ACK_ONLY_SIZE_LIMIT - 1,
            pto: None,
            probe: PacketNumberSpaceSet::default(),
            paced: true,
        }
    }

    #[must_use]
    pub fn new_pto(pn_space: PacketNumberSpace, mtu: usize, probe: PacketNumberSpaceSet) -> Self {
        debug_assert!(mtu > ACK_ONLY_SIZE_LIMIT);
        debug_assert!(probe.contains(pn_space));
        Self {
            limit: mtu,
            pto: Some(pn_space),
            probe,
            paced: false,
        }
    }

    /// Whether probing this space is helpful.  This isn't necessarily the space
    /// that caused the timer to pop, but it is helpful to send a PING in a space
    /// that has the PTO timer armed.
    #[must_use]
    pub fn should_probe(&self, space: PacketNumberSpace) -> bool {
        self.probe.contains(space)
    }

    /// Determine whether an ACK-only packet should be sent for the given packet
    /// number space.
    /// Send only ACKs either: when the space available is too small, or when a PTO
    /// exists for a later packet number space (which should get the most space).
    #[must_use]
    pub fn ack_only(&self, space: PacketNumberSpace) -> bool {
        self.limit < ACK_ONLY_SIZE_LIMIT || self.pto.is_some_and(|sp| space < sp)
    }

    #[must_use]
    pub const fn paced(&self) -> bool {
        self.paced
    }

    #[must_use]
    pub const fn limit(&self) -> usize {
        self.limit
    }
}

#[derive(Debug)]
pub struct LossRecoverySpace {
    space: PacketNumberSpace,
    largest_acked: Option<packet::Number>,
    largest_acked_sent_time: Option<Instant>,
    /// The time used to calculate the PTO timer for this space.
    /// This is the time that the last ACK-eliciting packet in this space
    /// was sent.  This might be the time that a probe was sent.
    last_ack_eliciting: Option<Instant>,
    /// The number of outstanding packets in this space that are in flight.
    /// This might be less than the number of ACK-eliciting packets,
    /// because PTO packets don't count.
    in_flight_outstanding: usize,
    /// The packets that we have sent and are tracking.
    sent_packets: sent::Packets,
    /// The time that the first out-of-order packet was sent.
    /// This is `None` if there were no out-of-order packets detected.
    /// When set to `Some(T)`, time-based loss detection should be enabled.
    first_ooo_time: Option<Instant>,
}

impl LossRecoverySpace {
    #[must_use]
    pub fn new(space: PacketNumberSpace) -> Self {
        Self {
            space,
            largest_acked: None,
            largest_acked_sent_time: None,
            last_ack_eliciting: None,
            in_flight_outstanding: 0,
            sent_packets: sent::Packets::default(),
            first_ooo_time: None,
        }
    }

    /// Find the time we sent the first packet that is lower than the
    /// largest acknowledged and that isn't yet declared lost.
    /// Use the value we prepared earlier in `detect_lost_packets`.
    #[must_use]
    pub const fn loss_recovery_timer_start(&self) -> Option<Instant> {
        self.first_ooo_time
    }

    #[must_use]
    pub const fn in_flight_outstanding(&self) -> bool {
        self.in_flight_outstanding > 0
    }

    pub fn pto_packets(&mut self) -> impl Iterator<Item = &sent::Packet> {
        self.sent_packets.iter_mut().filter_map(|sent| {
            sent.pto().then(|| {
                qtrace!("PTO: marking packet {} lost ", sent.pn());
                &*sent
            })
        })
    }

    #[must_use]
    pub fn pto_base_time(&self) -> Option<Instant> {
        if self.in_flight_outstanding() {
            debug_assert!(self.last_ack_eliciting.is_some());
            self.last_ack_eliciting
        } else if self.space == PacketNumberSpace::ApplicationData {
            None
        } else {
            // Nasty special case to prevent handshake deadlocks.
            // A client needs to keep the PTO timer armed to prevent a stall
            // of the handshake.  Technically, this has to stop once we receive
            // an ACK of Handshake or 1-RTT, or when we receive HANDSHAKE_DONE,
            // but a few extra probes won't hurt.
            // It only means that we fail anti-amplification tests.
            // A server shouldn't arm its PTO timer this way. The server sends
            // ack-eliciting, in-flight packets immediately so this only
            // happens when the server has nothing outstanding.  If we had
            // client authentication, this might cause some extra probes,
            // but they would be harmless anyway.
            self.last_ack_eliciting
        }
    }

    pub fn on_packet_sent(&mut self, sent_packet: sent::Packet) {
        if sent_packet.ack_eliciting() {
            self.last_ack_eliciting = Some(sent_packet.time_sent());
            self.in_flight_outstanding += 1;
        } else if self.space != PacketNumberSpace::ApplicationData
            && self.last_ack_eliciting.is_none()
        {
            // For Initial and Handshake spaces, make sure that we have a PTO baseline
            // always. See `LossRecoverySpace::pto_base_time()` for details.
            self.last_ack_eliciting = Some(sent_packet.time_sent());
        }
        self.sent_packets.track(sent_packet);
    }

    /// If we are only sending ACK frames, send a PING frame after 2 PTOs so that
    /// the peer sends an ACK frame.  If we have received lots of packets and no ACK,
    /// send a PING frame after 1 PTO.  Note that this can't be within a PTO, or
    /// we would risk setting up a feedback loop; having this many packets
    /// outstanding can be normal and we don't want to PING too often.
    #[must_use]
    pub fn should_probe(&self, pto: Duration, now: Instant) -> bool {
        let n_pto = if self.sent_packets.len() >= MAX_OUTSTANDING_UNACK {
            1
        } else if self.sent_packets.len() >= MIN_OUTSTANDING_UNACK {
            2
        } else {
            return false;
        };
        self.last_ack_eliciting
            .is_some_and(|t| now > t + (pto * n_pto))
    }

    fn remove_outstanding(&mut self, count: usize) {
        debug_assert!(self.in_flight_outstanding >= count);
        self.in_flight_outstanding -= count;
        if self.in_flight_outstanding == 0 {
            qtrace!("remove_packet outstanding == 0 for space {}", self.space);
        }
    }

    fn remove_packet(&mut self, p: &sent::Packet) {
        if p.ack_eliciting() {
            self.remove_outstanding(1);
        }
    }

    /// Remove all newly acknowledged packets.
    /// Returns all the acknowledged packets, with the largest packet number first.
    /// ...and a boolean indicating if any of those packets were ack-eliciting.
    /// This operates more efficiently because it assumes that the input is sorted
    /// in the order that an ACK frame is (from the top).
    fn remove_acked<R>(&mut self, acked_ranges: R, stats: &mut Stats) -> (Vec<sent::Packet>, bool)
    where
        R: IntoIterator<Item = RangeInclusive<packet::Number>>,
        R::IntoIter: ExactSizeIterator,
    {
        let acked = self.sent_packets.take_ranges(acked_ranges);
        let mut eliciting = false;
        for p in &acked {
            self.remove_packet(p);
            eliciting |= p.ack_eliciting();
            if p.lost() {
                stats.late_ack += 1;
            }
            if p.pto_fired() {
                stats.pto_ack += 1;
            }
        }
        (acked, eliciting)
    }

    /// Remove all tracked packets from the space.
    /// This is called by a client when 0-RTT packets are dropped, when a Retry is received
    /// and when keys are dropped.
    fn remove_ignored(&mut self) -> impl Iterator<Item = sent::Packet> {
        self.in_flight_outstanding = 0;
        std::mem::take(&mut self.sent_packets).drain_all()
    }

    /// Remove the primary path marking on any packets this is tracking.
    fn migrate(&mut self) {
        for pkt in self.sent_packets.iter_mut() {
            pkt.clear_primary_path();
        }
    }

    /// Remove old packets that we've been tracking in case they get acknowledged.
    /// We try to keep these around until a probe is sent for them, so it is
    /// important that `cd` is set to at least the current PTO time; otherwise we
    /// might remove all in-flight packets and stop sending probes.
    fn remove_old_lost(&mut self, now: Instant, cd: Duration) {
        let removed = self.sent_packets.remove_expired(now, cd);
        self.remove_outstanding(removed);
    }

    /// Detect lost packets.
    /// `loss_delay` is the time we will wait before declaring something lost.
    /// `cleanup_delay` is the time we will wait before cleaning up a lost packet.
    pub fn detect_lost_packets(
        &mut self,
        now: Instant,
        loss_delay: Duration,
        cleanup_delay: Duration,
        lost_packets: &mut Vec<sent::Packet>,
    ) {
        // Housekeeping.
        self.remove_old_lost(now, cleanup_delay);

        qtrace!(
            "detect lost {}: now={now:?} delay={loss_delay:?}",
            self.space,
        );
        self.first_ooo_time = None;

        let largest_acked = self.largest_acked;

        for packet in self
            .sent_packets
            .iter_mut()
            // BTreeMap iterates in order of ascending PN
            .take_while(|p| largest_acked.is_some_and(|largest_ack| p.pn() < largest_ack))
        {
            // Packets sent before now - loss_delay are deemed lost.
            if packet.time_sent() + loss_delay <= now {
                qtrace!(
                    "lost={}, time sent {:?} is before lost_delay {loss_delay:?}",
                    packet.pn(),
                    packet.time_sent()
                );
            } else if largest_acked >= Some(packet.pn() + PACKET_THRESHOLD) {
                qtrace!(
                    "lost={}, is >= {PACKET_THRESHOLD} from largest acked {largest_acked:?}",
                    packet.pn()
                );
            } else {
                if largest_acked.is_some() {
                    self.first_ooo_time = Some(packet.time_sent());
                }
                // No more packets can be declared lost after this one.
                break;
            }

            if packet.declare_lost(now) {
                lost_packets.push(packet.clone());
            }
        }
    }
}

#[derive(Debug)]
pub struct LossRecoverySpaces {
    spaces: EnumMap<PacketNumberSpace, Option<LossRecoverySpace>>,
}

impl LossRecoverySpaces {
    /// Drop a packet number space and return all the packets that were
    /// outstanding, so that those can be marked as lost.
    ///
    /// # Panics
    ///
    /// If the space has already been removed.
    pub fn drop_space(
        &mut self,
        space: PacketNumberSpace,
    ) -> impl IntoIterator<Item = sent::Packet> {
        let sp = self.spaces[space].take();
        assert_ne!(
            space,
            PacketNumberSpace::ApplicationData,
            "discarding application space"
        );
        sp.expect("has not been removed").remove_ignored()
    }

    #[must_use]
    pub fn get(&self, space: PacketNumberSpace) -> Option<&LossRecoverySpace> {
        self.spaces[space].as_ref()
    }

    pub fn get_mut(&mut self, space: PacketNumberSpace) -> Option<&mut LossRecoverySpace> {
        self.spaces[space].as_mut()
    }

    fn iter(&self) -> impl Iterator<Item = &LossRecoverySpace> {
        self.spaces.iter().filter_map(|(_, recvd)| recvd.as_ref())
    }

    fn iter_mut(&mut self) -> impl Iterator<Item = &mut LossRecoverySpace> {
        self.spaces
            .iter_mut()
            .filter_map(|(_, recvd)| recvd.as_mut())
    }
}

impl Default for LossRecoverySpaces {
    fn default() -> Self {
        Self {
            spaces: EnumMap::from_array([
                Some(LossRecoverySpace::new(PacketNumberSpace::Initial)),
                Some(LossRecoverySpace::new(PacketNumberSpace::Handshake)),
                Some(LossRecoverySpace::new(PacketNumberSpace::ApplicationData)),
            ]),
        }
    }
}

#[derive(Debug)]
struct PtoState {
    /// The packet number space that caused the PTO to fire.
    space: PacketNumberSpace,
    /// The number of probes that we have sent.
    count: usize,
    packets: usize,
    /// The complete set of packet number spaces that can have probes sent.
    probe: PacketNumberSpaceSet,
}

impl PtoState {
    /// The number of packets we send on a PTO.
    fn pto_packet_count(space: PacketNumberSpace) -> usize {
        if space == PacketNumberSpace::ApplicationData {
            MAX_PTO_PACKET_COUNT
        } else {
            // For the Initial and Handshake spaces, we only send one packet on PTO. This avoids
            // sending useless PING-only packets when only a single packet was lost, which is the
            // common case. These PINGs use cwnd and amplification window space, and sending them
            // hence makes the handshake more brittle.
            1
        }
    }

    pub fn new(space: PacketNumberSpace, probe: PacketNumberSpaceSet) -> Self {
        debug_assert!(probe.contains(space));
        Self {
            space,
            count: 1,
            packets: Self::pto_packet_count(space),
            probe,
        }
    }

    pub fn pto(&mut self, space: PacketNumberSpace, probe: PacketNumberSpaceSet) {
        debug_assert!(probe.contains(space));
        self.space = space;
        self.count += 1;
        self.packets = Self::pto_packet_count(space);
        self.probe = probe;
    }

    pub const fn count(&self) -> usize {
        self.count
    }

    pub fn count_pto(&self, stats: &mut Stats) {
        stats.add_pto_count(self.count);
    }

    /// Generate a sending profile, indicating what space it should be from.
    /// This takes a packet from the supply if one remains, or returns `None`.
    pub fn send_profile(&mut self, mtu: usize) -> Option<SendProfile> {
        (self.packets > 0).then(|| {
            // This is a PTO, so ignore the limit.
            self.packets -= 1;
            SendProfile::new_pto(self.space, mtu, self.probe)
        })
    }
}

#[derive(Debug)]
pub struct Loss {
    /// When the handshake was confirmed, if it has been.
    confirmed_time: Option<Instant>,
    pto_state: Option<PtoState>,
    spaces: LossRecoverySpaces,
    qlog: Qlog,
    stats: StatsCell,
    /// The factor by which the PTO period is reduced.
    /// This enables faster probing at a cost in additional lost packets.
    fast_pto: u8,
}

impl Loss {
    #[must_use]
    pub fn new(stats: StatsCell, fast_pto: u8) -> Self {
        Self {
            confirmed_time: None,
            pto_state: None,
            spaces: LossRecoverySpaces::default(),
            qlog: Qlog::default(),
            stats,
            fast_pto,
        }
    }

    #[must_use]
    pub fn largest_acknowledged_pn(&self, pn_space: PacketNumberSpace) -> Option<packet::Number> {
        self.spaces.get(pn_space)?.largest_acked
    }

    pub fn set_qlog(&mut self, qlog: Qlog) {
        self.qlog = qlog;
    }

    /// Drop all 0rtt packets.
    pub fn drop_0rtt(&mut self, primary_path: &PathRef, now: Instant) -> Vec<sent::Packet> {
        let Some(sp) = self.spaces.get_mut(PacketNumberSpace::ApplicationData) else {
            return Vec::new();
        };
        if sp.largest_acked.is_some() {
            qwarn!("0-RTT packets already acknowledged, not dropping");
            return Vec::new();
        }
        let mut dropped = sp.remove_ignored().collect::<Vec<_>>();
        let mut path = primary_path.borrow_mut();
        for p in &mut dropped {
            path.discard_packet(p, now, &mut self.stats.borrow_mut());
        }
        dropped
    }

    pub fn on_packet_sent(&mut self, path: &PathRef, mut sent_packet: sent::Packet, now: Instant) {
        let pn_space = PacketNumberSpace::from(sent_packet.packet_type());
        qtrace!("[{self}] packet {pn_space}-{} sent", sent_packet.pn());
        if let Some(space) = self.spaces.get_mut(pn_space) {
            path.borrow_mut().packet_sent(&mut sent_packet, now);
            space.on_packet_sent(sent_packet);
        } else {
            qwarn!(
                "[{self}] ignoring {pn_space}-{} from dropped space",
                sent_packet.pn()
            );
        }
    }

    /// Whether to probe the path.
    #[must_use]
    pub fn should_probe(&self, pto: Duration, now: Instant) -> bool {
        self.spaces
            .get(PacketNumberSpace::ApplicationData)
            .is_some_and(|sp| sp.should_probe(pto, now))
    }

    /// Record an RTT sample.
    fn rtt_sample(
        &self,
        rtt: &mut RttEstimate,
        send_time: Instant,
        now: Instant,
        ack_delay: Duration,
    ) {
        let source = if self.confirmed_time.is_some_and(|t| t < send_time) {
            RttSource::AckConfirmed
        } else {
            RttSource::Ack
        };
        if let Some(sample) = now.checked_duration_since(send_time) {
            rtt.update(&self.qlog, sample, ack_delay, source, now);
        }
    }

    const fn confirmed(&self) -> bool {
        self.confirmed_time.is_some()
    }

    /// Returns (acked packets, lost packets)
    pub fn on_ack_received<R>(
        &mut self,
        primary_path: &PathRef,
        pn_space: PacketNumberSpace,
        acked_ranges: R,
        ack_ecn: Option<&ecn::Count>,
        ack_delay: Duration,
        now: Instant,
    ) -> (Vec<sent::Packet>, Vec<sent::Packet>)
    where
        R: IntoIterator<Item = RangeInclusive<packet::Number>>,
        R::IntoIter: ExactSizeIterator,
    {
        let Some(space) = self.spaces.get_mut(pn_space) else {
            qinfo!("ACK on discarded space");
            return (Vec::new(), Vec::new());
        };

        let (acked_packets, any_ack_eliciting) =
            space.remove_acked(acked_ranges, &mut self.stats.borrow_mut());
        let Some(largest_acked_pkt) = acked_packets.first() else {
            // No new information.
            return (Vec::new(), Vec::new());
        };

        // Track largest PN acked per space
        let prev_largest_acked = space.largest_acked_sent_time;
        if Some(largest_acked_pkt.pn()) > space.largest_acked {
            space.largest_acked = Some(largest_acked_pkt.pn());

            // If the largest acknowledged is newly acked and any newly acked
            // packet was ack-eliciting, update the RTT. (-recovery 5.1)
            space.largest_acked_sent_time = Some(largest_acked_pkt.time_sent());
            if any_ack_eliciting && largest_acked_pkt.on_primary_path() {
                self.rtt_sample(
                    primary_path.borrow_mut().rtt_mut(),
                    largest_acked_pkt.time_sent(),
                    now,
                    ack_delay,
                );
            }
        }

        qdebug!(
            "[{self}] ACK for {pn_space:?} - largest_acked={}",
            largest_acked_pkt.pn()
        );

        // Perform loss detection.
        // PTO is used to remove lost packets from in-flight accounting.
        // We need to ensure that we have sent any PTO probes before they are removed
        // as we rely on the count of in-flight packets to determine whether to send
        // another probe.  Removing them too soon would result in not sending on PTO.
        let cleanup_delay = self.pto_period(primary_path.borrow().rtt());
        let Some(sp) = self.spaces.get_mut(pn_space) else {
            return (Vec::new(), Vec::new());
        };
        let loss_delay = primary_path.borrow().rtt().loss_delay();
        let mut lost = Vec::new();
        sp.detect_lost_packets(now, loss_delay, cleanup_delay, &mut lost);
        self.stats.borrow_mut().lost += lost.len();

        // Tell the congestion controller about any lost packets.
        // The PTO for congestion control is the raw number, without exponential
        // backoff, so that we can determine persistent congestion.
        primary_path.borrow_mut().on_packets_lost(
            prev_largest_acked,
            self.confirmed(),
            &lost,
            &mut self.stats.borrow_mut(),
            now,
        );

        // This must happen after on_packets_lost. If in recovery, this could
        // take us out, and then lost packets will start a new recovery period
        // when it shouldn't.
        primary_path.borrow_mut().on_packets_acked(
            &acked_packets,
            ack_ecn,
            now,
            &mut self.stats.borrow_mut(),
        );

        self.pto_state = None;

        (acked_packets, lost)
    }

    /// When receiving a retry, get all the sent packets so that they can be flushed.
    /// We also need to pretend that they never happened for the purposes of congestion control.
    pub fn retry(&mut self, primary_path: &PathRef, now: Instant) -> Vec<sent::Packet> {
        self.pto_state = None;
        let mut dropped = self
            .spaces
            .iter_mut()
            .flat_map(LossRecoverySpace::remove_ignored)
            .collect::<Vec<_>>();
        let mut path = primary_path.borrow_mut();
        for p in &mut dropped {
            path.discard_packet(p, now, &mut self.stats.borrow_mut());
        }
        dropped
    }

    fn confirm(&mut self, rtt: &RttEstimate, now: Instant) {
        debug_assert!(self.confirmed_time.is_none());
        self.confirmed_time = Some(now);
        // Up until now, the ApplicationData space has been ignored for PTO.
        // So maybe fire a PTO.
        if let Some(pto) = self.pto_time(rtt, PacketNumberSpace::ApplicationData) {
            if pto < now {
                let probes = enum_set!(PacketNumberSpace::ApplicationData);
                self.fire_pto(PacketNumberSpace::ApplicationData, probes, now);
            }
        }
    }

    /// This function is called when the connection migrates.
    /// It marks all packets that are outstanding as having being sent on a non-primary path.
    /// This way failure to deliver on the old path doesn't count against the congestion
    /// control state on the new path and the RTT measurements don't apply either.
    pub fn migrate(&mut self) {
        for space in self.spaces.iter_mut() {
            space.migrate();
        }
    }

    /// Discard state for a given packet number space.
    pub fn discard(&mut self, primary_path: &PathRef, space: PacketNumberSpace, now: Instant) {
        qdebug!("[{self}] Reset loss recovery state for {space:?}");
        let mut path = primary_path.borrow_mut();
        for p in self.spaces.drop_space(space) {
            path.discard_packet(&p, now, &mut self.stats.borrow_mut());
        }

        // We just made progress, so discard PTO count.
        // The spec says that clients should not do this until confirming that
        // the server has completed address validation, but ignore that.
        self.pto_state = None;

        if space == PacketNumberSpace::Handshake {
            self.confirm(path.rtt(), now);
        }
    }

    /// Calculate when the next timeout is likely to be.  This is the earlier of the loss timer
    /// and the PTO timer; either or both might be disabled, so this can return `None`.
    #[must_use]
    pub fn next_timeout(&self, path: &Path) -> Option<Instant> {
        let rtt = path.rtt();
        let loss_time = self.earliest_loss_time(rtt);
        let pto_time = if path.pto_possible() {
            self.earliest_pto(rtt)
        } else {
            None
        };
        qtrace!("[{self}] next_timeout loss={loss_time:?} pto={pto_time:?}");
        match (loss_time, pto_time) {
            (Some(loss_time), Some(pto_time)) => Some(min(loss_time, pto_time)),
            (Some(loss_time), None) => Some(loss_time),
            (None, Some(pto_time)) => Some(pto_time),
            (None, None) => None,
        }
    }

    /// Find when the earliest sent packet should be considered lost.
    fn earliest_loss_time(&self, rtt: &RttEstimate) -> Option<Instant> {
        self.spaces
            .iter()
            .filter_map(LossRecoverySpace::loss_recovery_timer_start)
            .min()
            .map(|val| val + rtt.loss_delay())
    }

    /// Simple wrapper for the PTO calculation that avoids borrow check rules.
    fn pto_period_inner(
        rtt: &RttEstimate,
        pto_state: Option<&PtoState>,
        confirmed: bool,
        fast_pto: u8,
    ) -> Duration {
        // This is a complicated (but safe) way of calculating:
        //   base_pto * F * 2^pto_count
        // where F = fast_pto / FAST_PTO_SCALE (== 1 by default)
        let pto_count = pto_state.map_or(0, |p| u32::try_from(p.count).unwrap_or(0));
        rtt.pto(confirmed)
            .checked_mul(u32::from(fast_pto) << min(pto_count, u32::BITS - u8::BITS))
            .map_or(Duration::from_secs(3600), |p| p / u32::from(FAST_PTO_SCALE))
    }

    /// Get the current PTO period for the given packet number space.
    /// Unlike calling `RttEstimate::pto` directly, this includes exponential backoff.
    fn pto_period(&self, rtt: &RttEstimate) -> Duration {
        Self::pto_period_inner(
            rtt,
            self.pto_state.as_ref(),
            self.confirmed(),
            self.fast_pto,
        )
    }

    // Calculate PTO time for the given space.
    fn pto_time(&self, rtt: &RttEstimate, pn_space: PacketNumberSpace) -> Option<Instant> {
        self.spaces
            .get(pn_space)?
            .pto_base_time()
            .map(|t| t + self.pto_period(rtt))
    }

    /// Find the earliest PTO time for all active packet number spaces.
    /// Ignore Application if either Initial or Handshake have an active PTO.
    fn earliest_pto(&self, rtt: &RttEstimate) -> Option<Instant> {
        if self.confirmed() {
            self.pto_time(rtt, PacketNumberSpace::ApplicationData)
        } else {
            self.pto_time(rtt, PacketNumberSpace::Initial)
                .iter()
                .chain(self.pto_time(rtt, PacketNumberSpace::Handshake).iter())
                .min()
                .copied()
        }
    }

    fn fire_pto(
        &mut self,
        pn_space: PacketNumberSpace,
        allow_probes: PacketNumberSpaceSet,
        now: Instant,
    ) {
        if let Some(st) = &mut self.pto_state {
            st.pto(pn_space, allow_probes);
        } else {
            self.pto_state = Some(PtoState::new(pn_space, allow_probes));
        }

        if let Some(st) = &mut self.pto_state {
            st.count_pto(&mut self.stats.borrow_mut());
            qlog::metrics_updated(&self.qlog, &[QlogMetric::PtoCount(st.count())], now);
        }
    }

    /// This checks whether the PTO timer has fired and fires it if needed.
    /// When it has, mark packets as "lost" for the purposes of having frames
    /// regenerated in subsequent packets.  The packets aren't truly lost, so
    /// we have to clone the `sent::Packet` instance.
    fn maybe_fire_pto(
        &mut self,
        primary_path: &PathRef,
        now: Instant,
        lost: &mut Vec<sent::Packet>,
    ) {
        let mut pto_space = None;
        // The spaces in which we will allow probing.
        let mut allow_probes = PacketNumberSpaceSet::default();
        for pn_space in PacketNumberSpace::iter() {
            let Some(t) = self.pto_time(primary_path.borrow().rtt(), pn_space) else {
                continue;
            };
            allow_probes.insert(pn_space);
            if t > now {
                continue;
            }
            qdebug!("[{self}] PTO timer fired for {pn_space:?}");
            let Some(space) = self.spaces.get_mut(pn_space) else {
                continue;
            };
            let mut size = 0;
            let mtu = primary_path.borrow().plpmtu();
            lost.extend(
                space
                    .pto_packets()
                    // Do not consider all packets for retransmission on PTO. On
                    // a high bandwidth delay connection, that would be a lot of
                    // `sent::Packet`s to clone.
                    //
                    // Given that we are sending at most `MAX_PTO_PACKET_COUNT`
                    // packets on PTO, consider as many packets for
                    // retransmission as would fit into those PTO packets.
                    .take_while(move |p| {
                        size += p.len();
                        size <= MAX_PTO_PACKET_COUNT * mtu
                    })
                    .cloned(),
            );
            pto_space = pto_space.or(Some(pn_space));
        }

        // This has to happen outside the loop. Increasing the PTO count here causes the
        // pto_time to increase which might cause PTO for later packet number spaces to not fire.
        if let Some(pn_space) = pto_space {
            qtrace!("[{self}] PTO {pn_space}, probing {allow_probes:?}");
            self.fire_pto(pn_space, allow_probes, now);
        }
    }

    pub fn timeout(&mut self, primary_path: &PathRef, now: Instant) -> Vec<sent::Packet> {
        qtrace!("[{self}] timeout {now:?}");

        let loss_delay = primary_path.borrow().rtt().loss_delay();
        let confirmed = self.confirmed();

        let mut lost_packets = Vec::new();
        for space in self.spaces.iter_mut() {
            let first = lost_packets.len(); // The first packet lost in this space.
            let pto = Self::pto_period_inner(
                primary_path.borrow().rtt(),
                self.pto_state.as_ref(),
                confirmed,
                self.fast_pto,
            );
            space.detect_lost_packets(now, loss_delay, pto, &mut lost_packets);

            primary_path.borrow_mut().on_packets_lost(
                space.largest_acked_sent_time,
                confirmed,
                &lost_packets[first..],
                &mut self.stats.borrow_mut(),
                now,
            );
        }
        self.stats.borrow_mut().lost += lost_packets.len();

        self.maybe_fire_pto(primary_path, now, &mut lost_packets);
        lost_packets
    }

    /// Check how packets should be sent, based on whether there is a PTO,
    /// what the current congestion window is, and what the pacer says.
    #[expect(clippy::option_if_let_else, reason = "Alternative is less readable.")]
    pub fn send_profile(&mut self, path: &Path, now: Instant) -> SendProfile {
        qtrace!("[{self}] get send profile {now:?}");
        let sender = path.sender();
        let mtu = path.plpmtu();
        #[allow(
            clippy::allow_attributes,
            clippy::return_and_then,
            reason = "TODO: False positive on nightly; function isn't returning Option or Result"
        )]
        if let Some(profile) = self
            .pto_state
            .as_mut()
            .and_then(|pto| pto.send_profile(mtu))
        {
            profile
        } else {
            let limit = min(sender.cwnd_avail(), path.amplification_limit());
            if limit > mtu {
                // More than an MTU available; we might need to pace.
                if sender
                    .next_paced(path.rtt().estimate())
                    .is_some_and(|t| t > now)
                {
                    SendProfile::new_paced()
                } else {
                    SendProfile::new_limited(mtu)
                }
            } else if sender.recovery_packet() {
                // After entering recovery, allow a packet to be sent immediately.
                // This uses the PTO machinery, probing in all spaces. This will
                // result in a PING being sent in every active space.
                SendProfile::new_pto(PacketNumberSpace::Initial, mtu, PacketNumberSpaceSet::all())
            } else {
                SendProfile::new_limited(limit)
            }
        }
    }
}

impl Display for Loss {
    fn fmt(&self, f: &mut Formatter) -> fmt::Result {
        write!(f, "recovery::Loss")
    }
}

#[cfg(test)]
mod tests {
    use std::{
        cell::RefCell,
        ops::{Deref, DerefMut, RangeInclusive},
        rc::Rc,
        time::{Duration, Instant},
    };

    use neqo_common::qlog::Qlog;
    use test_fixture::{now, DEFAULT_ADDR};

    use super::{LossRecoverySpace, PacketNumberSpace, SendProfile, FAST_PTO_SCALE};
    use crate::{
        cid::{ConnectionId, ConnectionIdEntry},
        ecn, packet,
        path::{Path, PathRef},
        recovery::{self, sent},
        stats::{Stats, StatsCell},
        ConnectionParameters,
    };

    // Shorthand for a time in milliseconds.
    const fn ms(t: u64) -> Duration {
        Duration::from_millis(t)
    }

    const ON_SENT_SIZE: usize = 100;
    /// An initial RTT for using with `setup_lr`.
    const TEST_RTT: Duration = ms(7000);
    const TEST_RTTVAR: Duration = ms(3500);

    struct Fixture {
        lr: recovery::Loss,
        path: PathRef,
    }

    // This shadows functions on the base object so that the path and RTT estimator
    // is used consistently in the tests.  It also simplifies the function signatures.
    impl Fixture {
        pub fn on_ack_received(
            &mut self,
            pn_space: PacketNumberSpace,
<<<<<<< HEAD
            acked_ranges: Vec<RangeInclusive<PacketNumber>>,
            ack_ecn: Option<&ecn::Count>,
=======
            acked_ranges: Vec<RangeInclusive<packet::Number>>,
            ack_ecn: Option<ecn::Count>,
>>>>>>> 0f326212
            ack_delay: Duration,
            now: Instant,
        ) -> (Vec<sent::Packet>, Vec<sent::Packet>) {
            self.lr
                .on_ack_received(&self.path, pn_space, acked_ranges, ack_ecn, ack_delay, now)
        }

        pub fn on_packet_sent(&mut self, sent_packet: sent::Packet, now: Instant) {
            self.lr.on_packet_sent(&self.path, sent_packet, now);
        }

        pub fn timeout(&mut self, now: Instant) -> Vec<sent::Packet> {
            self.lr.timeout(&self.path, now)
        }

        pub fn next_timeout(&self) -> Option<Instant> {
            self.lr.next_timeout(&self.path.borrow())
        }

        pub fn discard(&mut self, space: PacketNumberSpace, now: Instant) {
            self.lr.discard(&self.path, space, now);
        }

        pub fn pto_time(&self, space: PacketNumberSpace) -> Option<Instant> {
            self.lr.pto_time(self.path.borrow().rtt(), space)
        }

        pub fn send_profile(&mut self, now: Instant) -> SendProfile {
            self.lr.send_profile(&self.path.borrow(), now)
        }
    }

    impl Default for Fixture {
        fn default() -> Self {
            let stats = StatsCell::default();
            let mut path = Path::temporary(
                DEFAULT_ADDR,
                DEFAULT_ADDR,
                &ConnectionParameters::default(),
                Qlog::default(),
                now(),
                &mut stats.borrow_mut(),
            );
            path.make_permanent(
                None,
                ConnectionIdEntry::new(0, ConnectionId::from(&[1, 2, 3]), [0; 16]),
            );
            path.set_primary(true, now());
            path.rtt_mut().set_initial(TEST_RTT);
            Self {
                lr: recovery::Loss::new(stats, FAST_PTO_SCALE),
                path: Rc::new(RefCell::new(path)),
            }
        }
    }

    // Most uses of the fixture only care about the loss recovery piece,
    // but the internal functions need the other bits.
    impl Deref for Fixture {
        type Target = recovery::Loss;
        fn deref(&self) -> &Self::Target {
            &self.lr
        }
    }

    impl DerefMut for Fixture {
        fn deref_mut(&mut self) -> &mut Self::Target {
            &mut self.lr
        }
    }

    fn assert_rtts(
        lr: &Fixture,
        latest_rtt: Duration,
        smoothed_rtt: Duration,
        rttvar: Duration,
        min_rtt: Duration,
    ) {
        let p = lr.path.borrow();
        let rtt = p.rtt();
        println!(
            "rtts: {:?} {:?} {:?} {:?}",
            rtt.latest(),
            rtt.estimate(),
            rtt.rttvar(),
            rtt.minimum(),
        );
        assert_eq!(rtt.latest(), latest_rtt, "latest RTT");
        assert_eq!(rtt.estimate(), smoothed_rtt, "smoothed RTT");
        assert_eq!(rtt.rttvar(), rttvar, "RTT variance");
        assert_eq!(rtt.minimum(), min_rtt, "min RTT");
    }

    fn assert_sent_times(
        lr: &Fixture,
        initial: Option<Instant>,
        handshake: Option<Instant>,
        app_data: Option<Instant>,
    ) {
        let est = |sp| {
            lr.spaces
                .get(sp)
                .and_then(LossRecoverySpace::loss_recovery_timer_start)
        };
        println!(
            "loss times: {:?} {:?} {:?}",
            est(PacketNumberSpace::Initial),
            est(PacketNumberSpace::Handshake),
            est(PacketNumberSpace::ApplicationData),
        );
        assert_eq!(
            est(PacketNumberSpace::Initial),
            initial,
            "Initial earliest sent time"
        );
        assert_eq!(
            est(PacketNumberSpace::Handshake),
            handshake,
            "Handshake earliest sent time"
        );
        assert_eq!(
            est(PacketNumberSpace::ApplicationData),
            app_data,
            "AppData earliest sent time"
        );
    }

    fn assert_no_sent_times(lr: &Fixture) {
        assert_sent_times(lr, None, None, None);
    }

    // In most of the tests below, packets are sent at a fixed cadence, with PACING between each.
    const PACING: Duration = ms(7);
    fn pn_time(pn: u64) -> Instant {
        now() + (PACING * pn.try_into().unwrap())
    }

    fn pace(lr: &mut Fixture, count: u64) {
        for pn in 0..count {
            lr.on_packet_sent(
                sent::Packet::new(
                    packet::Type::Short,
                    pn,
                    pn_time(pn),
                    true,
                    Vec::new(),
                    ON_SENT_SIZE,
                ),
                Instant::now(),
            );
        }
    }

    const ACK_DELAY: Duration = ms(24);
    /// Acknowledge PN with the identified delay.
    fn ack(lr: &mut Fixture, pn: u64, delay: Duration) {
        lr.on_ack_received(
            PacketNumberSpace::ApplicationData,
            vec![pn..=pn],
            None,
            ACK_DELAY,
            pn_time(pn) + delay,
        );
    }

    fn add_sent(lrs: &mut LossRecoverySpace, max_pn: packet::Number) {
        for pn in 0..=max_pn {
            lrs.on_packet_sent(sent::Packet::new(
                packet::Type::Short,
                pn,
                pn_time(pn),
                true,
                Vec::new(),
                ON_SENT_SIZE,
            ));
        }
    }

    fn match_acked(acked: &[sent::Packet], expected: &[packet::Number]) {
        assert_eq!(
            acked.iter().map(sent::Packet::pn).collect::<Vec<_>>(),
            expected
        );
    }

    #[test]
    fn remove_acked() {
        let mut lrs = LossRecoverySpace::new(PacketNumberSpace::ApplicationData);
        let mut stats = Stats::default();
        add_sent(&mut lrs, 10);
        let (acked, _) = lrs.remove_acked(vec![], &mut stats);
        assert!(acked.is_empty());
        let (acked, _) = lrs.remove_acked(vec![7..=8, 2..=4], &mut stats);
        match_acked(&acked, &[8, 7, 4, 3, 2]);
        let (acked, _) = lrs.remove_acked(vec![8..=11], &mut stats);
        match_acked(&acked, &[10, 9]);
        let (acked, _) = lrs.remove_acked(vec![0..=2], &mut stats);
        match_acked(&acked, &[1, 0]);
        let (acked, _) = lrs.remove_acked(vec![5..=6], &mut stats);
        match_acked(&acked, &[6, 5]);
    }

    #[test]
    fn initial_rtt() {
        let mut lr = Fixture::default();
        pace(&mut lr, 1);
        let rtt = ms(100);
        ack(&mut lr, 0, rtt);
        assert_rtts(&lr, rtt, rtt, rtt / 2, rtt);
        assert_no_sent_times(&lr);
    }

    /// Send `n` packets (using PACING), then acknowledge the first.
    fn setup_lr(n: u64) -> Fixture {
        let mut lr = Fixture::default();
        pace(&mut lr, n);
        ack(&mut lr, 0, TEST_RTT);
        assert_rtts(&lr, TEST_RTT, TEST_RTT, TEST_RTTVAR, TEST_RTT);
        assert_no_sent_times(&lr);
        lr
    }

    // The ack delay is removed from any RTT estimate.
    #[test]
    fn ack_delay_adjusted() {
        let mut lr = setup_lr(2);
        ack(&mut lr, 1, TEST_RTT + ACK_DELAY);
        // RTT stays the same, but the RTTVAR is adjusted downwards.
        assert_rtts(&lr, TEST_RTT, TEST_RTT, TEST_RTTVAR * 3 / 4, TEST_RTT);
        assert_no_sent_times(&lr);
    }

    // The ack delay is ignored when it would cause a sample to be less than min_rtt.
    #[test]
    fn ack_delay_ignored() {
        let mut lr = setup_lr(2);
        let extra = ms(8);
        assert!(extra < ACK_DELAY);
        ack(&mut lr, 1, TEST_RTT + extra);
        let expected_rtt = TEST_RTT + (extra / 8);
        let expected_rttvar = (TEST_RTTVAR * 3 + extra) / 4;
        assert_rtts(
            &lr,
            TEST_RTT + extra,
            expected_rtt,
            expected_rttvar,
            TEST_RTT,
        );
        assert_no_sent_times(&lr);
    }

    // A lower observed RTT is used as min_rtt (and ack delay is ignored).
    #[test]
    fn reduce_min_rtt() {
        let mut lr = setup_lr(2);
        let delta = ms(4);
        let reduced_rtt = TEST_RTT - delta;
        ack(&mut lr, 1, reduced_rtt);
        let expected_rtt = TEST_RTT - (delta / 8);
        let expected_rttvar = (TEST_RTTVAR * 3 + delta) / 4;
        assert_rtts(&lr, reduced_rtt, expected_rtt, expected_rttvar, reduced_rtt);
        assert_no_sent_times(&lr);
    }

    // Acknowledging something again has no effect.
    #[test]
    fn no_new_acks() {
        let mut lr = setup_lr(1);
        let check = |lr: &Fixture| {
            assert_rtts(lr, TEST_RTT, TEST_RTT, TEST_RTTVAR, TEST_RTT);
            assert_no_sent_times(lr);
        };
        check(&lr);

        ack(&mut lr, 0, ms(1339)); // much delayed ACK
        check(&lr);

        ack(&mut lr, 0, ms(3)); // time travel!
        check(&lr);
    }

    // Test time loss detection as part of handling a regular ACK.
    #[test]
    fn time_loss_detection_gap() {
        let mut lr = Fixture::default();
        // Create a single packet gap, and have pn 0 time out.
        // This can't use the default pacing, which is too tight.
        // So send two packets with 1/4 RTT between them.  Acknowledge pn 1 after 1 RTT.
        // pn 0 should then be marked lost because it is then outstanding for 5RTT/4
        // the loss time for packets is 9RTT/8.
        lr.on_packet_sent(
            sent::Packet::new(
                packet::Type::Short,
                0,
                pn_time(0),
                true,
                Vec::new(),
                ON_SENT_SIZE,
            ),
            Instant::now(),
        );
        lr.on_packet_sent(
            sent::Packet::new(
                packet::Type::Short,
                1,
                pn_time(0) + TEST_RTT / 4,
                true,
                Vec::new(),
                ON_SENT_SIZE,
            ),
            Instant::now(),
        );
        let (_, lost) = lr.on_ack_received(
            PacketNumberSpace::ApplicationData,
            vec![1..=1],
            None,
            ACK_DELAY,
            pn_time(0) + (TEST_RTT * 5 / 4),
        );
        assert_eq!(lost.len(), 1);
        assert_no_sent_times(&lr);
    }

    // Test time loss detection as part of an explicit timeout.
    #[test]
    fn time_loss_detection_timeout() {
        let mut lr = setup_lr(3);

        // We want to declare PN 2 as acknowledged before we declare PN 1 as lost.
        // For this to work, we need PACING above to be less than 1/8 of an RTT.
        let pn1_sent_time = pn_time(1);
        let pn1_loss_time = pn1_sent_time + (TEST_RTT * 9 / 8);
        let pn2_ack_time = pn_time(2) + TEST_RTT;
        assert!(pn1_loss_time > pn2_ack_time);

        let (_, lost) = lr.on_ack_received(
            PacketNumberSpace::ApplicationData,
            vec![2..=2],
            None,
            ACK_DELAY,
            pn2_ack_time,
        );
        assert!(lost.is_empty());
        // Run the timeout function here to force time-based loss recovery to be enabled.
        let lost = lr.timeout(pn2_ack_time);
        assert!(lost.is_empty());
        assert_sent_times(&lr, None, None, Some(pn1_sent_time));

        // After time elapses, pn 1 is marked lost.
        let callback_time = lr.next_timeout();
        assert_eq!(callback_time, Some(pn1_loss_time));
        let packets = lr.timeout(pn1_loss_time);
        assert_eq!(packets.len(), 1);
        // Checking for expiration with zero delay lets us check the loss time.
        assert!(packets[0].expired(pn1_loss_time, Duration::new(0, 0)));
        assert_no_sent_times(&lr);
    }

    #[test]
    fn big_gap_loss() {
        let mut lr = setup_lr(5); // This sends packets 0-4 and acknowledges pn 0.

        // Acknowledge just 2-4, which will cause pn 1 to be marked as lost.
        assert_eq!(super::PACKET_THRESHOLD, 3);
        let (_, lost) = lr.on_ack_received(
            PacketNumberSpace::ApplicationData,
            vec![2..=4],
            None,
            ACK_DELAY,
            pn_time(4),
        );
        assert_eq!(lost.len(), 1);
    }

    #[test]
    #[should_panic(expected = "discarding application space")]
    fn drop_app() {
        let mut lr = Fixture::default();
        lr.discard(PacketNumberSpace::ApplicationData, now());
    }

    #[test]
    fn ack_after_drop() {
        let mut lr = Fixture::default();
        lr.discard(PacketNumberSpace::Initial, now());
        let (acked, lost) = lr.on_ack_received(
            PacketNumberSpace::Initial,
            vec![],
            None,
            Duration::from_millis(0),
            pn_time(0),
        );
        assert!(acked.is_empty());
        assert!(lost.is_empty());
    }

    #[test]
    fn drop_spaces() {
        let mut lr = Fixture::default();
        lr.on_packet_sent(
            sent::Packet::new(
                packet::Type::Initial,
                0,
                pn_time(0),
                true,
                Vec::new(),
                ON_SENT_SIZE,
            ),
            Instant::now(),
        );
        lr.on_packet_sent(
            sent::Packet::new(
                packet::Type::Handshake,
                0,
                pn_time(1),
                true,
                Vec::new(),
                ON_SENT_SIZE,
            ),
            Instant::now(),
        );
        lr.on_packet_sent(
            sent::Packet::new(
                packet::Type::Short,
                0,
                pn_time(2),
                true,
                Vec::new(),
                ON_SENT_SIZE,
            ),
            Instant::now(),
        );

        // Now put all spaces on the LR timer so we can see them.
        for sp in &[
            packet::Type::Initial,
            packet::Type::Handshake,
            packet::Type::Short,
        ] {
            let sent_pkt = sent::Packet::new(*sp, 1, pn_time(3), true, Vec::new(), ON_SENT_SIZE);
            let pn_space = PacketNumberSpace::from(sent_pkt.packet_type());
            lr.on_packet_sent(sent_pkt, Instant::now());
            lr.on_ack_received(
                pn_space,
                vec![1..=1],
                None,
                Duration::from_secs(0),
                pn_time(3),
            );
            let mut lost = Vec::new();
            lr.spaces.get_mut(pn_space).unwrap().detect_lost_packets(
                pn_time(3),
                TEST_RTT,
                TEST_RTT * 3, // unused
                &mut lost,
            );
            assert!(lost.is_empty());
        }

        lr.discard(PacketNumberSpace::Initial, pn_time(3));
        assert_sent_times(&lr, None, Some(pn_time(1)), Some(pn_time(2)));

        lr.discard(PacketNumberSpace::Handshake, pn_time(3));
        assert_sent_times(&lr, None, None, Some(pn_time(2)));

        // There are cases where we send a packet that is not subsequently tracked.
        // So check that this works.
        lr.on_packet_sent(
            sent::Packet::new(
                packet::Type::Initial,
                0,
                pn_time(3),
                true,
                Vec::new(),
                ON_SENT_SIZE,
            ),
            Instant::now(),
        );
        assert_sent_times(&lr, None, None, Some(pn_time(2)));
    }

    #[test]
    fn rearm_pto_after_confirmed() {
        let mut lr = Fixture::default();
        lr.on_packet_sent(
            sent::Packet::new(
                packet::Type::Initial,
                0,
                now(),
                true,
                Vec::new(),
                ON_SENT_SIZE,
            ),
            Instant::now(),
        );
        // Set the RTT to the initial value so that discarding doesn't
        // alter the estimate.
        let rtt = lr.path.borrow().rtt().estimate();
        lr.on_ack_received(
            PacketNumberSpace::Initial,
            vec![0..=0],
            None,
            Duration::new(0, 0),
            now() + rtt,
        );

        lr.on_packet_sent(
            sent::Packet::new(
                packet::Type::Handshake,
                0,
                now(),
                true,
                Vec::new(),
                ON_SENT_SIZE,
            ),
            Instant::now(),
        );
        lr.on_packet_sent(
            sent::Packet::new(
                packet::Type::Short,
                0,
                now(),
                true,
                Vec::new(),
                ON_SENT_SIZE,
            ),
            Instant::now(),
        );

        assert!(lr.pto_time(PacketNumberSpace::ApplicationData).is_some());
        lr.discard(PacketNumberSpace::Initial, pn_time(1));
        assert!(lr.pto_time(PacketNumberSpace::ApplicationData).is_some());

        // Expiring state after the PTO on the ApplicationData space has
        // expired should result in setting a PTO state.
        let default_pto = lr.path.borrow().rtt().pto(true);
        let expected_pto = pn_time(2) + default_pto;
        lr.discard(PacketNumberSpace::Handshake, expected_pto);
        let profile = lr.send_profile(now());
        assert!(profile.pto.is_some());
        assert!(!profile.should_probe(PacketNumberSpace::Initial));
        assert!(!profile.should_probe(PacketNumberSpace::Handshake));
        assert!(profile.should_probe(PacketNumberSpace::ApplicationData));
    }

    #[test]
    fn no_pto_if_amplification_limited() {
        let mut lr = Fixture::default();
        // Eat up the amplification limit by telling the path that we've sent a giant packet.
        {
            const SPARE: usize = 10;
            let mut path = lr.path.borrow_mut();
            let limit = path.amplification_limit();
            path.add_sent(limit - SPARE);
            assert_eq!(path.amplification_limit(), SPARE);
        }

        lr.on_packet_sent(
            sent::Packet::new(
                packet::Type::Initial,
                0,
                now(),
                true,
                Vec::new(),
                ON_SENT_SIZE,
            ),
            Instant::now(),
        );

        let handshake_pto = lr.path.borrow().rtt().pto(false);
        let expected_pto = now() + handshake_pto;
        assert_eq!(lr.pto_time(PacketNumberSpace::Initial), Some(expected_pto));
        let profile = lr.send_profile(now());
        assert!(profile.ack_only(PacketNumberSpace::Initial));
        assert!(profile.pto.is_none());
        assert!(!profile.should_probe(PacketNumberSpace::Initial));
        assert!(!profile.should_probe(PacketNumberSpace::Handshake));
        assert!(!profile.should_probe(PacketNumberSpace::ApplicationData));
    }
}<|MERGE_RESOLUTION|>--- conflicted
+++ resolved
@@ -989,13 +989,8 @@
         pub fn on_ack_received(
             &mut self,
             pn_space: PacketNumberSpace,
-<<<<<<< HEAD
-            acked_ranges: Vec<RangeInclusive<PacketNumber>>,
+            acked_ranges: Vec<RangeInclusive<packet::Number>>,
             ack_ecn: Option<&ecn::Count>,
-=======
-            acked_ranges: Vec<RangeInclusive<packet::Number>>,
-            ack_ecn: Option<ecn::Count>,
->>>>>>> 0f326212
             ack_delay: Duration,
             now: Instant,
         ) -> (Vec<sent::Packet>, Vec<sent::Packet>) {
