--- conflicted
+++ resolved
@@ -25,11 +25,7 @@
 neqo-crypto = { path = "../neqo-crypto" }
 mtu = { version = "0.2", default-features = false } # neqo is only user currently, can bump freely
 qlog = { workspace = true }
-<<<<<<< HEAD
 smallvec = { workspace = true}
-=======
-smallvec = { version = "1.13", default-features = false, features = ["union", "const_generics"] }
->>>>>>> cce6f77d
 static_assertions = { workspace = true }
 strum = { workspace = true }
 
