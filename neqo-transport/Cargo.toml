--- conflicted
+++ resolved
@@ -30,11 +30,7 @@
 strum = { workspace = true }
 
 [dev-dependencies]
-<<<<<<< HEAD
-criterion = { version = "0.5", default-features = false, features = ["rayon", "cargo_bench_support"]}
-=======
 criterion = { version = "0.6", default-features = false, features = ["cargo_bench_support"] }
->>>>>>> 789b70cd
 neqo-transport = { path = ".", features = ["draft-29"] }
 test-fixture = { path = "../test-fixture" }
 
