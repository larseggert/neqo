--- conflicted
+++ resolved
@@ -37,13 +37,9 @@
 test-fixture = { path = "../test-fixture" }
 
 [features]
-<<<<<<< HEAD
 default = ["qlog"]
 qlog = ["dep:qlog", "neqo-common/qlog", "test-fixture/qlog"]
-bench = ["neqo-common/bench", "neqo-crypto/bench"]
-=======
 bench = ["neqo-common/bench", "neqo-crypto/bench", "log/release_max_level_info"]
->>>>>>> 58b6e72b
 build-fuzzing-corpus = [
         "neqo-common/build-fuzzing-corpus",
         "neqo-crypto/disable-encryption",
