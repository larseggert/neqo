--- conflicted
+++ resolved
@@ -8,7 +8,7 @@
 pub fn forward_records(agent: &mut SecretAgent, records_in: RecordList) -> Res<RecordList> {
     let mut expected_state = match agent.state() {
         HandshakeState::New => HandshakeState::New,
-        HandshakeState::Complete => HandshakeState::Complete,
+        HandshakeState::Complete(info) => HandshakeState::Complete(info.clone()),
         _ => HandshakeState::InProgress,
     };
     let mut records_out: RecordList = Default::default();
@@ -16,14 +16,7 @@
         assert_eq!(records_out.len(), 0);
         assert_eq!(*agent.state(), expected_state);
 
-<<<<<<< HEAD
-        let (_state, rec_out) = agent.handshake_raw(NOW, Some(record))?;
-        records_out = rec_out;
-
-        // The state is not checked for the last record so that the caller can do that.
-=======
         records_out = agent.handshake_raw(NOW, Some(record))?;
->>>>>>> 3125557c
         expected_state = HandshakeState::InProgress;
     }
     Ok(records_out)
